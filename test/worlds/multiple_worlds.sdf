<?xml version="1.0" ?>
<sdf version="1.6">
  <world name="world_one">
    <plugin
      filename="libignition-gazebo-systems.so"
      name="ignition::gazebo::systems::v0::Null">
    </plugin>
    <plugin
      filename="libignition-gazebo-systems.so"
      name="ignition::gazebo::systems::v0::Physics">
    </plugin>
<<<<<<< HEAD
    <plugin
      filename="libignition-gazebo-systems.so"
      name="ignition::gazebo::systems::v0::WorldStatistics">
    </plugin>
=======
>>>>>>> 6b543108

    <physics name="default" type="ode">
      <max_step_size>0.001</max_step_size>
      <real_time_factor>100.0</real_time_factor>
    </physics>
    <model name="box">
      <pose>1 2 3 0 0 1</pose>
      <link name="link">
        <collision name="col">
          <geometry>
            <box>
              <size>3 4 5</size>
            </box>
          </geometry>
        </collision>

        <visual name="vis">
          <geometry>
            <box>
              <size>1 2 3</size>
            </box>
          </geometry>
        </visual>
      </link>
    </model>
  </world>

  <world name="world_two">
    <plugin
      filename="libignition-gazebo-systems.so"
      name="ignition::gazebo::systems::v0::Physics">
    </plugin>
    <plugin
      filename="libignition-gazebo-systems.so"
      name="ignition::gazebo::systems::v0::WorldStatistics">
    </plugin>

    <physics name="default" type="ode">
      <max_step_size>0.005</max_step_size>
      <real_time_factor>1.0</real_time_factor>
    </physics>
    <model name="cylinder">
      <pose>-1 -2 -3 0 0 1</pose>
      <link name="link">
        <collision name="col">
          <geometry>
            <cylinder>
              <radius>0.2</radius>
              <length>0.1</length>
            </cylinder>
          </geometry>
        </collision>

        <visual name="vis">
          <geometry>
            <cylinder>
              <radius>2.1</radius>
              <length>10.2</length>
            </cylinder>
          </geometry>
        </visual>
      </link>
    </model>
  </world>

  <world name="world_three">
    <plugin
      filename="libignition-gazebo-systems.so"
      name="ignition::gazebo::systems::v0::Physics">
    </plugin>
    <plugin
      filename="libignition-gazebo-systems.so"
      name="ignition::gazebo::systems::v0::WorldStatistics">
    </plugin>

    <physics name="default" type="ode">
      <max_step_size>0.02</max_step_size>
      <real_time_factor>0.5</real_time_factor>
    </physics>
    <model name="sphere">
      <pose>0 0 0 0 0 1</pose>
      <link name="link">
        <collision name="col">
          <geometry>
            <sphere>
              <radius>23.4</radius>
            </sphere>
          </geometry>
        </collision>

        <visual name="vis">
          <geometry>
            <sphere>
              <radius>100.2</radius>
            </sphere>
          </geometry>
        </visual>
      </link>
    </model>
  </world>
</sdf><|MERGE_RESOLUTION|>--- conflicted
+++ resolved
@@ -9,17 +9,14 @@
       filename="libignition-gazebo-systems.so"
       name="ignition::gazebo::systems::v0::Physics">
     </plugin>
-<<<<<<< HEAD
     <plugin
       filename="libignition-gazebo-systems.so"
       name="ignition::gazebo::systems::v0::WorldStatistics">
     </plugin>
-=======
->>>>>>> 6b543108
 
     <physics name="default" type="ode">
       <max_step_size>0.001</max_step_size>
-      <real_time_factor>100.0</real_time_factor>
+      <real_time_factor>2.0</real_time_factor>
     </physics>
     <model name="box">
       <pose>1 2 3 0 0 1</pose>

/*
 * Copyright (C) 2020 Open Source Robotics Foundation
 *
 * Licensed under the Apache License, Version 2.0 (the "License");
 * you may not use this file except in compliance with the License.
 * You may obtain a copy of the License at
 *
 *     http://www.apache.org/licenses/LICENSE-2.0
 *
 * Unless required by applicable law or agreed to in writing, software
 * distributed under the License is distributed on an "AS IS" BASIS,
 * WITHOUT WARRANTIES OR CONDITIONS OF ANY KIND, either express or implied.
 * See the License for the specific language governing permissions and
 * limitations under the License.
 *
 */

#include <gtest/gtest.h>
#include <gz/msgs/pose.pb.h>

#include <gz/transport/Node.hh>
#include <gz/utils/ExtraTestMacros.hh>

#include "gz/sim/Server.hh"
#include "gz/sim/SystemLoader.hh"
#include "gz/sim/components/Model.hh"
#include "gz/sim/components/Name.hh"
#include "gz/sim/components/Pose.hh"
#include "gz/sim/components/PoseCmd.hh"
#include "test_config.hh"

#include "helpers/Relay.hh"
#include "helpers/EnvTestFixture.hh"

using namespace gz;
using namespace sim;
using namespace std::chrono_literals;

class PerformerDetectorTest : public InternalFixture<::testing::Test>
{
  protected: std::unique_ptr<Server> StartServer(const std::string &_filePath,
                                      bool _useLevels = false)
  {
    ServerConfig serverConfig;
    const auto sdfFile = std::string(PROJECT_SOURCE_PATH) + _filePath;
    serverConfig.SetSdfFile(sdfFile);
    serverConfig.SetUseLevels(_useLevels);

    auto server = std::make_unique<Server>(serverConfig);
    EXPECT_FALSE(server->Running());
    EXPECT_FALSE(*server->Running(0));

    using namespace std::chrono_literals;
    server->SetUpdatePeriod(1ns);
    return server;
  }

  protected: std::mutex poseMsgsMutex;
  protected: std::vector<msgs::Pose> poseMsgs;
};

/////////////////////////////////////////////////
// Test that commanded motor speed is applied
// See: https://github.com/gazebosim/gz-sim/issues/1175
// See: https://github.com/gazebosim/gz-sim/issues/630
TEST_F(PerformerDetectorTest,
       GZ_UTILS_TEST_ENABLED_ONLY_ON_LINUX(MovingPerformer))
{
  auto server = this->StartServer("/test/worlds/performer_detector.sdf");

  transport::Node node;
  auto cmdVelPub = node.Advertise<msgs::Twist>("/model/vehicle_blue/cmd_vel");

  std::string expectedCount = "1";
  auto detectorCb = std::function<void(const msgs::Pose &)>(
      [this, &expectedCount](const auto &_msg)
      {
        std::lock_guard<std::mutex> lock(this->poseMsgsMutex);
        this->poseMsgs.push_back(_msg);

        std::string detectorName;
        for (int i = 0; i < _msg.header().data_size(); ++i)
        {
          if (_msg.header().data(i).key() == "frame_id")
            detectorName = _msg.header().data(i).value(0);
        }

        bool hasUniqueKey = false;
        bool hasDuplicateKey = false;
        bool hasCount = false;
        for (int i = 0; i < _msg.header().data_size(); ++i)
        {
          EXPECT_NE(_msg.header().data(i).key(), "no_value");
          EXPECT_NE(_msg.header().data(i).value(0), "no_key");
          EXPECT_NE(_msg.header().data(i).value(0), "first_value");
          if (_msg.header().data(i).key() == "unique_key")
          {
            EXPECT_EQ(_msg.header().data(i).value(0), "unique_value");
            hasUniqueKey  = true;
          }
          else if (_msg.header().data(i).key() == "duplicate_key")
          {
            EXPECT_EQ(_msg.header().data(i).value(0), "second_value");
            hasDuplicateKey  = true;
          }
          else if (_msg.header().data(i).key() == "count")
          {
            EXPECT_EQ(_msg.header().data(i).value(0), expectedCount);
            hasCount = true;
          }
        }
        if (detectorName == "detector1")
        {
          EXPECT_EQ(5, _msg.header().data_size());
          EXPECT_TRUE(hasDuplicateKey);
          EXPECT_TRUE(hasUniqueKey);
          EXPECT_TRUE(hasCount);
        }
        else
        {
          EXPECT_EQ(3, _msg.header().data_size());
          EXPECT_FALSE(hasDuplicateKey);
          EXPECT_FALSE(hasUniqueKey);
          EXPECT_TRUE(hasCount);
          // Change the expected count after 'detector2' is triggered.
          expectedCount = "0";
        }
      });

  node.Subscribe("/performer_detector", detectorCb);

  server->Run(true, 1, false);
  msgs::Twist cmdVelMsg;
  cmdVelMsg.mutable_linear()->set_x(2.0);
  cmdVelPub.Publish(cmdVelMsg);

  const std::size_t nIters{6000};
  server->Run(true, nIters, false);

  // Wait for messages to arrive in poseMsgs or a timeout is reached
  const auto timeOut = 5s;
  auto tInit = std::chrono::steady_clock::now();
  auto tNow = tInit;
  while (tNow - tInit < timeOut)
  {
    std::this_thread::sleep_for(100ms);

    std::lock_guard<std::mutex> lock(this->poseMsgsMutex);
    if (this->poseMsgs.size() == 4)
      break;

    tNow = std::chrono::steady_clock::now();
  }

  ASSERT_EQ(4u, this->poseMsgs.size());
  EXPECT_EQ("detector1", this->poseMsgs[0].header().data(0).value(0));
  EXPECT_EQ("1", this->poseMsgs[0].header().data(1).value(0));
  EXPECT_EQ("detector2", this->poseMsgs[1].header().data(0).value(0));
  EXPECT_EQ("1", this->poseMsgs[1].header().data(1).value(0));
  EXPECT_EQ("detector1", this->poseMsgs[2].header().data(0).value(0));
  EXPECT_EQ("0", this->poseMsgs[2].header().data(1).value(0));
  EXPECT_EQ("detector2", this->poseMsgs[3].header().data(0).value(0));
  EXPECT_EQ("0", this->poseMsgs[3].header().data(1).value(0));

  // The performer's bounding box is 2x2. It starts at a position of {0, 2} and
  // moves straight in the +x direction. The performer enters the detector's
  // region when the its bounding box interesects with the detector's region.
  // The reported position is relative to the detector.

  // detector1's XY position is {4, 0} with a region of 4x4. Accounting for the
  // performer's own bounding box, the interval of interesection becomes:
  //   x:[4 - 2 - 1, 4 + 2 + 1], y: [0 - 2 - 1, 0 + 2 + 1]
  // = x:[1, 7], y:[-3, 3]
  // The position of the performer is {1, 2} when it enters detector1's region
  // and {7, 2} when it leaves the region
  // The reported position is relative to the detector.
  EXPECT_NEAR(-3.0, this->poseMsgs[0].position().x(), 1e-2);
  EXPECT_NEAR(2.0, this->poseMsgs[0].position().y(), 1e-2);
  EXPECT_NEAR(3.0, this->poseMsgs[2].position().x(), 1e-2);
  EXPECT_NEAR(2.0, this->poseMsgs[2].position().y(), 1e-2);

  // detector2's XY position is {5, 3} with a region of 3x2.5. Accounting for
  // the performer's own bounding box, the interval of interesection becomes:
  //   x:[5 - 1.5 - 1, 5 + 1.5 + 1], y: [3 - 1.25 - 1, 3 + 1.25 + 1]
  // = x:[2.5, 7.5], y:[1.75, 5.25]
  // The position of the performer is {2.5, 2} when it enters detector2's region
  // and {7.5, 2} when it leaves the region
  // The reported position is relative to the detector.
  EXPECT_NEAR(-2.5, this->poseMsgs[1].position().x(), 1e-2);
  EXPECT_NEAR(-1, this->poseMsgs[1].position().y(), 1e-2);
  EXPECT_NEAR(2.5, this->poseMsgs[3].position().x(), 1e-2);
  EXPECT_NEAR(-1, this->poseMsgs[3].position().y(), 1e-2);
}

/////////////////////////////////////////////////
// Test that Performer detector handles the case where the associated model is
// removed, for example, by the level manager
TEST_F(PerformerDetectorTest,
       GZ_UTILS_TEST_DISABLED_ON_WIN32(HandlesRemovedParentModel))
{
  auto server = this->StartServer("/test/worlds/performer_detector.sdf", true);

  test::Relay testSystem;
<<<<<<< HEAD
  testSystem.OnPreUpdate([&](const sim::UpdateInfo &_info,
                             sim::EntityComponentManager &_ecm)
=======
  testSystem.OnPreUpdate([&](const UpdateInfo &_info,
                             EntityComponentManager &_ecm)
>>>>>>> 216d5a51
  {
    Entity vehicle = _ecm.EntityByComponents(
        components::Model(), components::Name("vehicle_blue"));
    ASSERT_FALSE(kNullEntity == vehicle);

    if (_info.iterations == 2)
    {
      // Move vehicle out of level1
      _ecm.CreateComponent(vehicle,
          components::WorldPoseCmd(math::Pose3d({-100, 0, 0}, {})));
    }
    else if (_info.iterations == 4)
    {
      auto pose = _ecm.Component<components::Pose>(vehicle);
      EXPECT_NEAR(-100.0, pose->Data().Pos().X(), 1e-3);
      ASSERT_TRUE(nullptr == _ecm.Component<components::WorldPoseCmd>(vehicle));

      // Move vehicle back into level1 and in the detectors' region
      _ecm.CreateComponent(vehicle,
          components::WorldPoseCmd(math::Pose3d({5, 2, 0.325}, {})));
    }
    else if (_info.iterations == 5)
    {
      auto pose = _ecm.Component<components::Pose>(vehicle);
      EXPECT_NEAR(5, pose->Data().Pos().X(), 1e-3);
    }
  });

  server->AddSystem(testSystem.systemPtr);

  transport::Node node;
  auto cmdVelPub = node.Advertise<msgs::Twist>("/model/vehicle_blue/cmd_vel");

  auto detectorCb = std::function<void(const msgs::Pose &)>(
      [this](const auto &_msg)
      {
        std::lock_guard<std::mutex> lock(this->poseMsgsMutex);
        this->poseMsgs.push_back(_msg);
      });

  node.Subscribe("/performer_detector", detectorCb);

  server->Run(true, 10, false);

  // Wait for messages to arrive in poseMsgs or a timeout is reached
  const auto timeOut = 5s;
  auto tInit = std::chrono::steady_clock::now();
  auto tNow = tInit;
  while (tNow - tInit < timeOut)
  {
    std::this_thread::sleep_for(100ms);

    std::lock_guard<std::mutex> lock(this->poseMsgsMutex);
    if (this->poseMsgs.size() >= 1)
      break;

    tNow = std::chrono::steady_clock::now();
  }
  EXPECT_EQ(2u, this->poseMsgs.size());
}<|MERGE_RESOLUTION|>--- conflicted
+++ resolved
@@ -201,13 +201,8 @@
   auto server = this->StartServer("/test/worlds/performer_detector.sdf", true);
 
   test::Relay testSystem;
-<<<<<<< HEAD
-  testSystem.OnPreUpdate([&](const sim::UpdateInfo &_info,
-                             sim::EntityComponentManager &_ecm)
-=======
   testSystem.OnPreUpdate([&](const UpdateInfo &_info,
                              EntityComponentManager &_ecm)
->>>>>>> 216d5a51
   {
     Entity vehicle = _ecm.EntityByComponents(
         components::Model(), components::Name("vehicle_blue"));

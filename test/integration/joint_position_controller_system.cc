--- conflicted
+++ resolved
@@ -61,15 +61,9 @@
 
   // Start server
   ServerConfig serverConfig;
-<<<<<<< HEAD
   serverConfig.SetSdfFile(common::joinPaths(
       PROJECT_SOURCE_PATH, "test", "worlds",
       "joint_position_controller.sdf"));
-=======
-  const auto sdfFile = common::joinPaths(PROJECT_SOURCE_PATH,
-    "/test/worlds/joint_position_controller.sdf");
-  serverConfig.SetSdfFile(sdfFile);
->>>>>>> 326cef2b
 
   Server server(serverConfig);
   EXPECT_FALSE(server.Running());
@@ -222,15 +216,9 @@
 
   // Start server
   ServerConfig serverConfig;
-<<<<<<< HEAD
   serverConfig.SetSdfFile(common::joinPaths(
       PROJECT_SOURCE_PATH, "test", "worlds",
       "joint_position_controller_velocity.sdf"));
-=======
-  const auto sdfFile = common::joinPaths(PROJECT_SOURCE_PATH,
-    "test", "worlds", "joint_position_controller_velocity.sdf");
-  serverConfig.SetSdfFile(sdfFile);
->>>>>>> 326cef2b
 
   Server server(serverConfig);
   EXPECT_FALSE(server.Running());
@@ -303,34 +291,21 @@
   EXPECT_NEAR(targetPosition, currentPosition.at(0), TOL);
 }
 
-<<<<<<< HEAD
+
 /////////////////////////////////////////////////
 // Tests that the JointPositionController accepts joint position
 // sub_topic commands
 TEST_F(JointPositionControllerTestFixture,
        GZ_UTILS_TEST_DISABLED_ON_WIN32(
        JointPositionMultipleJointsSubTopicCommand))
-=======
-
-/////////////////////////////////////////////////
-// Tests that the JointPositionController respects the maximum command
-TEST_F(JointPositionControllerTestFixture,
-       IGN_UTILS_TEST_DISABLED_ON_WIN32(JointPositonVelocityCommandWithMax))
->>>>>>> 326cef2b
 {
   using namespace std::chrono_literals;
 
   // Start server
   ServerConfig serverConfig;
-<<<<<<< HEAD
   serverConfig.SetSdfFile(common::joinPaths(
       PROJECT_SOURCE_PATH, "test", "worlds",
       "joint_position_controller_multiple_joints_subtopic.sdf"));
-=======
-  const auto sdfFile = common::joinPaths(PROJECT_SOURCE_PATH,
-    "test", "worlds", "joint_position_controller_velocity.sdf");
-  serverConfig.SetSdfFile(sdfFile);
->>>>>>> 326cef2b
 
   Server server(serverConfig);
   EXPECT_FALSE(server.Running());
@@ -338,11 +313,7 @@
 
   server.SetUpdatePeriod(0ns);
 
-<<<<<<< HEAD
   const std::string jointName = "j1";
-=======
-  const std::string jointName = "j2";
->>>>>>> 326cef2b
 
   test::Relay testSystem;
   std::vector<double> currentPosition;
@@ -369,20 +340,14 @@
                 const components::Name *_name,
                 const components::JointPosition *_position) -> bool
             {
-<<<<<<< HEAD
               EXPECT_EQ(_name->Data(), jointName);
               currentPosition = _position->Data();
-=======
-              if(_name->Data() == jointName)
-                currentPosition = _position->Data();
->>>>>>> 326cef2b
               return true;
             });
       });
 
   server.AddSystem(testSystem.systemPtr);
 
-<<<<<<< HEAD
   const std::size_t initIters = 10;
   server.Run(true, initIters, false);
   EXPECT_NEAR(0, currentPosition.at(0), TOL);
@@ -391,29 +356,11 @@
   transport::Node node;
   auto pub = node.Advertise<msgs::Double>(
       "/model/joint_position_controller_test/joints");
-=======
-  // joint pos starts at 0
-  const std::size_t initIters = 1;
-  server.Run(true, initIters, false);
-  EXPECT_NEAR(0, currentPosition.at(0), TOL);
-
-  // joint moves to initial_position at -2.0
-  const std::size_t initPosIters = 2;
-  server.Run(true, initPosIters, false);
-  double expectedInitialPosition = -2.0;
-  EXPECT_NEAR(expectedInitialPosition, currentPosition.at(0), TOL);
-
-  // Publish command and check that the joint position is set
-  transport::Node node;
-  auto pub = node.Advertise<msgs::Double>(
-      "/model/joint_position_controller_test_with_max/joint/j2/0/cmd_pos");
->>>>>>> 326cef2b
 
   const double targetPosition{2.0};
   msgs::Double msg;
   msg.set_data(targetPosition);
 
-<<<<<<< HEAD
   pub.Publish(msg);
   // Wait for the message to be published
   std::this_thread::sleep_for(100ms);
@@ -534,7 +481,82 @@
 
   // joint21 should be at target position
   EXPECT_NEAR(targetPosition, joint21Position.at(0), TOL);
-=======
+}
+
+/////////////////////////////////////////////////
+// Tests that the JointPositionController respects the maximum command
+TEST_F(JointPositionControllerTestFixture,
+       GZ_UTILS_TEST_DISABLED_ON_WIN32(JointPositonVelocityCommandWithMax))
+{
+  using namespace std::chrono_literals;
+
+  // Start server
+  ServerConfig serverConfig;
+  const auto sdfFile = common::joinPaths(PROJECT_SOURCE_PATH,
+    "test", "worlds", "joint_position_controller_velocity.sdf");
+  serverConfig.SetSdfFile(sdfFile);
+
+  Server server(serverConfig);
+  EXPECT_FALSE(server.Running());
+  EXPECT_FALSE(*server.Running(0));
+
+  server.SetUpdatePeriod(0ns);
+
+  const std::string jointName = "j2";
+
+  test::Relay testSystem;
+  std::vector<double> currentPosition;
+  testSystem.OnPreUpdate(
+      [&](const UpdateInfo &, EntityComponentManager &_ecm)
+      {
+        auto joint = _ecm.EntityByComponents(components::Joint(),
+                                             components::Name(jointName));
+        // Create a JointPosition component if it doesn't exist. This signals
+        // physics system to populate the component
+        if (nullptr == _ecm.Component<components::JointPosition>(joint))
+        {
+          _ecm.CreateComponent(joint, components::JointPosition());
+        }
+      });
+
+  testSystem.OnPostUpdate([&](const UpdateInfo &,
+                              const EntityComponentManager &_ecm)
+      {
+        _ecm.Each<components::Joint, components::Name,
+                  components::JointPosition>(
+            [&](const Entity &,
+                const components::Joint *,
+                const components::Name *_name,
+                const components::JointPosition *_position) -> bool
+            {
+              if(_name->Data() == jointName)
+                currentPosition = _position->Data();
+              return true;
+            });
+      });
+
+  server.AddSystem(testSystem.systemPtr);
+
+  // joint pos starts at 0
+  const std::size_t initIters = 1;
+  server.Run(true, initIters, false);
+  EXPECT_NEAR(0, currentPosition.at(0), TOL);
+
+  // joint moves to initial_position at -2.0
+  const std::size_t initPosIters = 2;
+  server.Run(true, initPosIters, false);
+  double expectedInitialPosition = -2.0;
+  EXPECT_NEAR(expectedInitialPosition, currentPosition.at(0), TOL);
+
+  // Publish command and check that the joint position is set
+  transport::Node node;
+  auto pub = node.Advertise<msgs::Double>(
+      "/model/joint_position_controller_test_with_max/joint/j2/0/cmd_pos");
+
+  const double targetPosition{2.0};
+  msgs::Double msg;
+  msg.set_data(targetPosition);
+
   int sleep{0};
   int maxSleep{30};
   for (; !pub.HasConnections() && sleep < maxSleep; ++sleep) {
@@ -556,5 +578,4 @@
   const std::size_t testIters = 1000;
   server.Run(true, testIters , false);
   EXPECT_NEAR(currentPosition.at(0), targetPosition, TOL);
->>>>>>> 326cef2b
 }
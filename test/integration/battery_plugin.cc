--- conflicted
+++ resolved
@@ -179,15 +179,9 @@
   serverConfig.SetSdfFile(sdfPath);
 
   // A pointer to the ecm. This will be valid once we run the mock system
-<<<<<<< HEAD
-  sim::EntityComponentManager *ecm = nullptr;
-  this->mockSystem->preUpdateCallback =
-    [&ecm](const sim::UpdateInfo &, sim::EntityComponentManager &_ecm)
-=======
   EntityComponentManager *ecm = nullptr;
   this->mockSystem->preUpdateCallback =
     [&ecm](const UpdateInfo &, EntityComponentManager &_ecm)
->>>>>>> 29c13bf0
     {
       ecm = &_ecm;
 

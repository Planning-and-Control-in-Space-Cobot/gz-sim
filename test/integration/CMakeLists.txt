--- conflicted
+++ resolved
@@ -2,11 +2,8 @@
 
 set(tests
   altimeter_system.cc
-<<<<<<< HEAD
+  apply_joint_force_system.cc
   battery_plugin.cc
-=======
-  apply_joint_force_system.cc
->>>>>>> 07343eb3
   components.cc
   contact_system.cc
   diff_drive_system.cc

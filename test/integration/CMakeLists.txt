--- conflicted
+++ resolved
@@ -2,11 +2,8 @@
 
 set(tests
   ackermann_steering_system.cc
-<<<<<<< HEAD
+  actor.cc
   acoustic_comms.cc
-=======
-  actor.cc
->>>>>>> e11c2c2d
   air_pressure_system.cc
   air_speed_system.cc
   altimeter_system.cc
@@ -222,6 +219,6 @@
     gz-rendering${GZ_RENDERING_VER}::gz-rendering${GZ_RENDERING_VER}
   )
   target_link_libraries(INTEGRATION_actor_trajectory
-    ignition-rendering${IGN_RENDERING_VER}::ignition-rendering${IGN_RENDERING_VER}
+    gz-rendering${GZ_RENDERING_VER}::gz-rendering${GZ_RENDERING_VER}
   )
 endif()
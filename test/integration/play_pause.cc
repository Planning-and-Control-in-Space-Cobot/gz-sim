--- conflicted
+++ resolved
@@ -39,22 +39,13 @@
 // Send a world control message.
 void worldControl(bool _paused, uint64_t _steps)
 {
-<<<<<<< HEAD
-  std::function<void(const gz::msgs::Boolean &, const bool)> cb =
-      [&](const gz::msgs::Boolean &/*_rep*/, const bool _result)
-=======
   std::function<void(const msgs::Boolean &, const bool)> cb =
       [&](const msgs::Boolean &/*_rep*/, const bool _result)
->>>>>>> 216d5a51
   {
     EXPECT_TRUE(_result);
   };
 
-<<<<<<< HEAD
-  gz::msgs::WorldControl req;
-=======
   msgs::WorldControl req;
->>>>>>> 216d5a51
   req.set_pause(_paused);
   req.set_multi_step(_steps);
   transport::Node node;
@@ -70,13 +61,8 @@
   transport::Node node;
   bool paused = !_paused;
 
-<<<<<<< HEAD
-  std::function<void(const gz::msgs::WorldStatistics &)> cb =
-      [&](const gz::msgs::WorldStatistics &_msg)
-=======
   std::function<void(const msgs::WorldStatistics &)> cb =
       [&](const msgs::WorldStatistics &_msg)
->>>>>>> 216d5a51
   {
     std::unique_lock<std::mutex> lock(mutex);
     paused = _msg.paused();
@@ -98,13 +84,8 @@
   transport::Node node;
   uint64_t iterations = 0;
 
-<<<<<<< HEAD
-  std::function<void(const gz::msgs::WorldStatistics &)> cb =
-      [&](const gz::msgs::WorldStatistics &_msg)
-=======
   std::function<void(const msgs::WorldStatistics &)> cb =
       [&](const msgs::WorldStatistics &_msg)
->>>>>>> 216d5a51
   {
     std::unique_lock<std::mutex> lock(mutex);
     iterations = _msg.iterations();

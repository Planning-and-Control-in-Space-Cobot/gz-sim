--- conflicted
+++ resolved
@@ -19,15 +19,12 @@
 
 #include <sdf/Cylinder.hh>
 #include <sdf/Element.hh>
-<<<<<<< HEAD
-#include <sdf/Material.hh>
-#include <sdf/Pbr.hh>
-=======
 #include <sdf/Altimeter.hh>
 #include <sdf/Magnetometer.hh>
+#include <sdf/Material.hh>
 #include <sdf/Noise.hh>
+#include <sdf/Pbr.hh>
 #include <sdf/Sensor.hh>
->>>>>>> 919bb363
 
 #include "ignition/gazebo/components/Altimeter.hh"
 #include "ignition/gazebo/components/AngularVelocity.hh"
@@ -739,6 +736,7 @@
 
   // Create components
   auto comp11 = components::Material(data1);
+  auto comp12 = components::Material(data1);
   auto comp2 = components::Material(data2);
 
   // TODO(anyone) Equality operators

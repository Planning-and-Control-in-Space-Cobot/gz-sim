/*
 * Copyright (C) 2019 Open Source Robotics Foundation
 *
 * Licensed under the Apache License, Version 2.0 (the "License");
 * you may not use this file except in compliance with the License.
 * You may obtain a copy of the License at
 *
 *     http://www.apache.org/licenses/LICENSE-2.0
 *
 * Unless required by applicable law or agreed to in writing, software
 * distributed under the License is distributed on an "AS IS" BASIS,
 * WITHOUT WARRANTIES OR CONDITIONS OF ANY KIND, either express or implied.
 * See the License for the specific language governing permissions and
 * limitations under the License.
 *
 */

#include <gtest/gtest.h>

#include <gz/msgs/magnetometer.pb.h>

#include <gz/common/Console.hh>
#include <gz/common/Util.hh>
#include <gz/math/Pose3.hh>
#include <gz/transport/Node.hh>
#include <gz/utils/ExtraTestMacros.hh>

#include "gz/sim/components/MagneticField.hh"
#include "gz/sim/components/Magnetometer.hh"
#include "gz/sim/components/Name.hh"
#include "gz/sim/components/Pose.hh"
#include "gz/sim/components/Sensor.hh"

#include "gz/sim/Server.hh"
#include "gz/sim/SystemLoader.hh"
#include "test_config.hh"

#include "../helpers/Relay.hh"
#include "../helpers/EnvTestFixture.hh"

#define TOL 1e-4

using namespace gz;
using namespace sim;

/// \brief Test MagnetometerTest system
class MagnetometerTest : public InternalFixture<::testing::Test>
{
};

std::mutex mutex;
std::vector<msgs::Magnetometer> magnetometerMsgs;

/////////////////////////////////////////////////
void magnetometerCb(const msgs::Magnetometer &_msg)
{
  mutex.lock();
  magnetometerMsgs.push_back(_msg);
  mutex.unlock();
}

/////////////////////////////////////////////////
// The test checks the detected field from a rotated magnetometer
// See https://github.com/gazebosim/gz-sim/issues/1175
TEST_F(MagnetometerTest, GZ_UTILS_TEST_DISABLED_ON_WIN32(RotatedMagnetometer))
{
  // Start server
  ServerConfig serverConfig;
  const auto sdfFile = std::string(PROJECT_SOURCE_PATH) +
    "/test/worlds/magnetometer.sdf";
  serverConfig.SetSdfFile(sdfFile);

  Server server(serverConfig);
  EXPECT_FALSE(server.Running());
  EXPECT_FALSE(*server.Running(0));

  const std::string sensorName = "magnetometer_sensor";

  auto topic = "world/magnetometer_sensor/model/magnetometer_model/link/link/"
      "sensor/magnetometer_sensor/magnetometer";

  // Create a system that records magnetometer data
  test::Relay testSystem;

  std::vector<math::Pose3d> poses;
<<<<<<< HEAD
  testSystem.OnPostUpdate([&](const sim::UpdateInfo &_info,
                              const sim::EntityComponentManager &_ecm)
=======
  testSystem.OnPostUpdate([&](const UpdateInfo &_info,
                              const EntityComponentManager &_ecm)
>>>>>>> 216d5a51
      {
        _ecm.Each<components::Magnetometer,
                  components::Name,
                  components::WorldPose>(
<<<<<<< HEAD
            [&](const gz::sim::Entity &_entity,
=======
            [&](const Entity &_entity,
>>>>>>> 216d5a51
                const components::Magnetometer *,
                const components::Name *_name,
                const components::WorldPose *_worldPose) -> bool
            {
              EXPECT_EQ(_name->Data(), sensorName);
              poses.push_back(_worldPose->Data());

              auto sensorComp = _ecm.Component<components::Sensor>(_entity);
              EXPECT_NE(nullptr, sensorComp);

              if (_info.iterations == 1)
                return true;

              // This component is created on the 2nd PreUpdate
              auto topicComp = _ecm.Component<components::SensorTopic>(_entity);
              EXPECT_NE(nullptr, topicComp);
              if (topicComp)
              {
                EXPECT_EQ(topic, topicComp->Data());
              }

              return true;
            });
      });

  server.AddSystem(testSystem.systemPtr);

  // subscribe to magnetometer topic
  transport::Node node;
  node.Subscribe(topic, &magnetometerCb);

  // step world and verify magnetometer's detected field
  // Run server
  size_t iters = 200u;
  server.Run(true, iters, false);
  EXPECT_EQ(iters, poses.size());

  // Hardcoded SDF values
  math::Vector3d worldMagneticField(0.94, 0.76, -0.12);

<<<<<<< HEAD
  gz::math::Vector3d field = poses.back().Rot().Inverse().RotateVector(
=======
  math::Vector3d field = poses.back().Rot().Inverse().RotateVector(
>>>>>>> 216d5a51
        worldMagneticField);
  mutex.lock();
  EXPECT_NEAR(magnetometerMsgs.back().mutable_field_tesla()->x(),
      field.X(), TOL);
  EXPECT_NEAR(magnetometerMsgs.back().mutable_field_tesla()->y(),
      field.Y(), TOL);
  EXPECT_NEAR(magnetometerMsgs.back().mutable_field_tesla()->z(),
      field.Z(), TOL);
  mutex.unlock();
}<|MERGE_RESOLUTION|>--- conflicted
+++ resolved
@@ -83,22 +83,13 @@
   test::Relay testSystem;
 
   std::vector<math::Pose3d> poses;
-<<<<<<< HEAD
-  testSystem.OnPostUpdate([&](const sim::UpdateInfo &_info,
-                              const sim::EntityComponentManager &_ecm)
-=======
   testSystem.OnPostUpdate([&](const UpdateInfo &_info,
                               const EntityComponentManager &_ecm)
->>>>>>> 216d5a51
       {
         _ecm.Each<components::Magnetometer,
                   components::Name,
                   components::WorldPose>(
-<<<<<<< HEAD
-            [&](const gz::sim::Entity &_entity,
-=======
             [&](const Entity &_entity,
->>>>>>> 216d5a51
                 const components::Magnetometer *,
                 const components::Name *_name,
                 const components::WorldPose *_worldPose) -> bool
@@ -139,11 +130,7 @@
   // Hardcoded SDF values
   math::Vector3d worldMagneticField(0.94, 0.76, -0.12);
 
-<<<<<<< HEAD
-  gz::math::Vector3d field = poses.back().Rot().Inverse().RotateVector(
-=======
   math::Vector3d field = poses.back().Rot().Inverse().RotateVector(
->>>>>>> 216d5a51
         worldMagneticField);
   mutex.lock();
   EXPECT_NEAR(magnetometerMsgs.back().mutable_field_tesla()->x(),

/*
 * Copyright (C) 2022 Open Source Robotics Foundation
 *
 * Licensed under the Apache License, Version 2.0 (the "License");
 * you may not use this file except in compliance with the License.
 * You may obtain a copy of the License at
 *
 *     http://www.apache.org/licenses/LICENSE-2.0
 *
 * Unless required by applicable law or agreed to in writing, software
 * distributed under the License is distributed on an "AS IS" BASIS,
 * WITHOUT WARRANTIES OR CONDITIONS OF ANY KIND, either express or implied.
 * See the License for the specific language governing permissions and
 * limitations under the License.
 *
 */

<<<<<<< HEAD
#include <string>

#include <ignition/gazebo/config.hh>
#include <ignition/gazebo/Export.hh>

#include "ignition/gazebo/components/Component.hh"
#include "ignition/gazebo/components/Factory.hh"
#include "ignition/gazebo/components/Serialization.hh"

namespace ignition
{
namespace gazebo
{
// Inline bracket to help doxygen filtering.
inline namespace IGNITION_GAZEBO_VERSION_NAMESPACE {
namespace components
{
  /// \brief This component holds the address of the distributed secondary that
  /// this performer is associated with.
  using PerformerAffinity = Component<std::string, class PerformerAffinityTag,
      serializers::StringSerializer>;
  IGN_GAZEBO_REGISTER_COMPONENT("ign_gazebo_components.PerformerAffinity",
      PerformerAffinity)
}
}
}
}

#endif
=======
#include <gz/sim/components/PerformerAffinity.hh>
#include <ignition/gazebo/config.hh>
>>>>>>> a2a2c856
<|MERGE_RESOLUTION|>--- conflicted
+++ resolved
@@ -15,37 +15,5 @@
  *
  */
 
-<<<<<<< HEAD
-#include <string>
-
-#include <ignition/gazebo/config.hh>
-#include <ignition/gazebo/Export.hh>
-
-#include "ignition/gazebo/components/Component.hh"
-#include "ignition/gazebo/components/Factory.hh"
-#include "ignition/gazebo/components/Serialization.hh"
-
-namespace ignition
-{
-namespace gazebo
-{
-// Inline bracket to help doxygen filtering.
-inline namespace IGNITION_GAZEBO_VERSION_NAMESPACE {
-namespace components
-{
-  /// \brief This component holds the address of the distributed secondary that
-  /// this performer is associated with.
-  using PerformerAffinity = Component<std::string, class PerformerAffinityTag,
-      serializers::StringSerializer>;
-  IGN_GAZEBO_REGISTER_COMPONENT("ign_gazebo_components.PerformerAffinity",
-      PerformerAffinity)
-}
-}
-}
-}
-
-#endif
-=======
 #include <gz/sim/components/PerformerAffinity.hh>
-#include <ignition/gazebo/config.hh>
->>>>>>> a2a2c856
+#include <ignition/gazebo/config.hh>
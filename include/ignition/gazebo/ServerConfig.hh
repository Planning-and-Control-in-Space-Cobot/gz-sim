/*
 * Copyright (C) 2022 Open Source Robotics Foundation
 *
 * Licensed under the Apache License, Version 2.0 (the "License");
 * you may not use this file except in compliance with the License.
 * You may obtain a copy of the License at
 *
 *     http://www.apache.org/licenses/LICENSE-2.0
 *
 * Unless required by applicable law or agreed to in writing, software
 * distributed under the License is distributed on an "AS IS" BASIS,
 * WITHOUT WARRANTIES OR CONDITIONS OF ANY KIND, either express or implied.
 * See the License for the specific language governing permissions and
 * limitations under the License.
 *
 */

<<<<<<< HEAD
#include <chrono>
#include <list>
#include <memory>
#include <optional> // NOLINT(*)
#include <string>
#include <vector>
#include <sdf/Element.hh>
#include <sdf/Plugin.hh>
#include <sdf/Root.hh>
#include <ignition/gazebo/config.hh>
#include <ignition/gazebo/Export.hh>

namespace ignition
{
  namespace gazebo
  {
    // Inline bracket to help doxygen filtering.
    inline namespace IGNITION_GAZEBO_VERSION_NAMESPACE {
    // Forward declarations.
    class ServerConfigPrivate;

    /// \class ServerConfig ServerConfig.hh ignition/gazebo/ServerConfig.hh
    /// \brief Configuration parameters for a Server. An instance of this
    /// object can be used to construct a Server with a particular
    /// configuration.
    class IGNITION_GAZEBO_VISIBLE ServerConfig
    {
      /// \brief Type of SDF source.
      public: enum class SourceType
      {
        // No source specified.
        kNone,

        // The source is an SDF Root object.
        kSdfRoot,

        // The source is an SDF file.
        kSdfFile,

        // The source is an SDF string.
        kSdfString,
      };


      class PluginInfoPrivate;
      /// \brief Information about a plugin that should be loaded by the
      /// server.
      /// \details Currently supports attaching a plugin to an entity given its
      /// type and name, but it can't tell apart multiple entities with the same
      /// name in different parts of the entity tree.
      /// \sa const std::list<PluginInfo> &Plugins() const
      public: class IGNITION_GAZEBO_VISIBLE PluginInfo
      {
        /// \brief Default constructor.
        public: PluginInfo();

        /// \brief Destructor.
        public: ~PluginInfo();

        /// \brief Constructor with plugin information specified.
        /// \param[in] _entityName Name of the entity which should receive
        /// this plugin. The name is used in conjuction with _entityType to
        /// uniquely identify an entity.
        /// \param[in] _entityType Entity type which should receive  this
        /// plugin. The type is used in conjuction with _entityName to
        /// uniquely identify an entity.
        /// \param[in] _filename Plugin library filename.
        /// \param[in] _name Name of the interface within the plugin library
        /// to load.
        /// \param[in] _sdf Plugin XML elements associated with this plugin.
        /// \note This will be deprecated in Gazebo 7 (Garden), please the use
        /// sdf::Plugin interface.
        public: PluginInfo(const std::string &_entityName,
                           const std::string &_entityType,
                           const std::string &_filename,
                           const std::string &_name,
                           const sdf::ElementPtr &_sdf);

        /// \brief Constructor with plugin information specified.
        /// \param[in] _entityName Name of the entity which should receive
        /// this plugin. The name is used in conjuction with _entityType to
        /// uniquely identify an entity.
        /// \param[in] _entityType Entity type which should receive  this
        /// plugin. The type is used in conjuction with _entityName to
        /// uniquely identify an entity.
        /// \param[in] _plugin SDF Plugin library information.
        public: PluginInfo(const std::string &_entityName,
                           const std::string &_entityType,
                           const sdf::Plugin &_plugin);

        /// \brief Copy constructor.
        /// \param[in] _info Plugin to copy.
        public: PluginInfo(const PluginInfo &_info);

        /// \brief Equal operator.
        /// \param[in] _info PluginInfo to copy.
        /// \return Reference to this class.
        public: PluginInfo &operator=(const PluginInfo &_info);

        /// \brief Get the name of the entity which should receive
        /// this plugin. The name is used in conjuction with _entityType to
        /// uniquely identify an entity.
        /// \return Entity name.
        public: const std::string &EntityName() const;

        /// \brief Set the name of the entity which should receive
        /// this plugin. The name is used in conjuction with _entityType to
        /// uniquely identify an entity.
        /// \param[in] _entityName Entity name.
        public: void SetEntityName(const std::string &_entityName);

        /// \brief Get the entity type which should receive  this
        /// plugin. The type is used in conjuction with EntityName to
        /// uniquely identify an entity.
        /// \return Entity type string.
        public: const std::string &EntityType() const;

        /// \brief Set the type of the entity which should receive this
        /// plugin. The type is used in conjuction with EntityName to
        /// uniquely identify an entity.
        /// \param[in] _entityType Entity type string.
        public: void SetEntityType(const std::string &_entityType);

        /// \brief Get the plugin library filename.
        /// \return Plugin library filename.
        /// \note This will be deprecated in Gazebo 7 (Garden), please the use
        /// sdf::Plugin interface.
        public: const std::string &Filename() const;

        /// \brief Set the type of the entity which should receive this
        /// plugin. The type is used in conjuction with EntityName to
        /// uniquely identify an entity.
        /// \param[in] _filename Entity type string.
        /// \note This will be deprecated in Gazebo 7 (Garden), please the use
        /// sdf::Plugin interface.
        public: void SetFilename(const std::string &_filename);

        /// \brief Name of the interface within the plugin library
        /// to load.
        /// \return Interface name.
        /// \note This will be deprecated in Gazebo 7 (Garden), please the use
        /// sdf::Plugin interface.
        public: const std::string &Name() const;

        /// \brief Set the name of the interface within the plugin library
        /// to load.
        /// \param[in] _name Interface name.
        /// \note This will be deprecated in Gazebo 7 (Garden), please the use
        /// sdf::Plugin interface.
        public: void SetName(const std::string &_name);

        /// \brief Plugin XML elements associated with this plugin.
        /// \return SDF pointer.
        /// \note This will be deprecated in Gazebo 7 (Garden), please the use
        /// sdf::Plugin interface.
        public: const sdf::ElementPtr &Sdf() const;

        /// \brief Set the plugin XML elements associated with this plugin.
        /// \param[in] _sdf SDF pointer, it will be cloned.
        /// \note This will be deprecated in Gazebo 7 (Garden), please the use
        /// sdf::Plugin interface.
        public: void SetSdf(const sdf::ElementPtr &_sdf);

        /// \brief Get the SDF plugin information.
        /// \return The SDF Plugin object.
        public: const sdf::Plugin &Plugin() const;

        /// \brief Get a mutable version of the SDF plugin information.
        /// \return The SDF Plugin object.
        public: sdf::Plugin &Plugin();

        /// \brief Set the SDF plugin information.
        /// \param[in] _plugin The SDF Plugin object to use.
        public: void SetPlugin(const sdf::Plugin &_plugin) const;

        /// \brief Private data pointer
        private: std::unique_ptr<ServerConfig::PluginInfoPrivate> dataPtr;
      };

      /// \brief Constructor
      public: ServerConfig();

      /// \brief Copy constructor.
      /// \param[in] _config ServerConfig to copy.
      public: ServerConfig(const ServerConfig &_config);

      /// \brief Destructor
      public: ~ServerConfig();

      /// \brief Set an SDF file to be used with the server.
      ///
      /// Setting the SDF file will override any value set by `SetSdfString`.
      ///
      /// \param[in] _file Full path to an SDF file.
      /// \return True if the file was set, false if the file was not set.
      /// The file will not be set if the provide _file string is empty.
      public: bool SetSdfFile(const std::string &_file);

      /// \brief Get the SDF file that has been set. An empty string will be
      /// returned if an SDF file has not been set.
      /// \return The full path to the SDF file, or empty string.
      public: std::string SdfFile() const;

      /// \brief Set an SDF string to be used by the server.
      ///
      /// Setting the SDF string will override any value set by `SetSdfFile`.
      ///
      /// \param[in] _sdfString Full path to an SDF file.
      /// \return (reserved for future use)
      public: bool SetSdfString(const std::string &_sdfString);

      /// \brief Get the SDF String that has been set. An empty string will
      /// be returned if an SDF string has not been set.
      /// \return The full contents of the SDF string, or empty string.
      public: std::string SdfString() const;

      /// \brief Set the SDF Root DOM object. The sdf::Root object will take
      /// precendence over ServerConfig::SdfString() and
      /// ServerConfig::SdfFile().
      /// \param[in] _root SDF Root object to use.
      public: void SetSdfRoot(const sdf::Root &_root) const;

      /// \brief Get the SDF Root DOM object.
      /// \return SDF Root object to use, or std::nullopt if the sdf::Root
      /// has not been set via ServerConfig::SetSdfRoot().
      public: std::optional<sdf::Root> &SdfRoot() const;

      /// \brief Set the update rate in Hertz. Value <=0 are ignored.
      /// \param[in] _hz The desired update rate of the server in Hertz.
      public: void SetUpdateRate(const double &_hz);

      /// \brief Get the update rate in Hertz.
      /// \return The desired update rate of the server in Hertz, or nullopt if
      /// an UpdateRate has not been set.
      public: std::optional<double> UpdateRate() const;

      /// \brief Get whether the server is using the level system
      /// \return True if the server is set to use the level system
      public: bool UseLevels() const;

      /// \brief Get whether the server is using the level system.
      /// \param[in] _levels Value to set.
      public: void SetUseLevels(const bool _levels);

      /// \brief Get whether the server is using the distributed sim system
      /// \return True if the server is set to use the distributed simulation
      /// system
      /// \sa SetNetworkRole(const std::string &_role)
      public: bool UseDistributedSimulation() const;

      /// \brief Set the number of network secondary servers that the
      /// primary server should expect. This value is valid only when
      /// SetNetworkRole("primary") is also used.
      /// \param[in] _secondaries Number of secondary servers.
      /// \sa SetNetworkRole(const std::string &_role)
      /// \sa NetworkRole() const
      public: void SetNetworkSecondaries(unsigned int _secondaries);

      /// \brief Get the number of secondary servers that a primary server
      /// should expect.
      /// \return Number of secondary servers.
      /// \sa SetNetworkSecondaries(unsigned int _secondaries)
      public: unsigned int NetworkSecondaries() const;

      /// \brief Set the network role, which is one of [primary, secondary].
      /// If primary is used, then make sure to also set the numer of
      /// network secondaries via
      /// SetNetworkSecondaries(unsigned int _secondaries).
      /// \param[in] _role Network role, one of [primary, secondary].
      /// \note Setting a network role enables distributed simulation.
      /// \sa SetNetworkSecondaries(unsigned int _secondaries)
      public: void SetNetworkRole(const std::string &_role);

      /// \brief Get the network role. See
      /// SetNetworkRole(const std::string &_role) for more information
      /// about distributed simulation and network roles.
      /// \return The network role.
      /// \sa SetNetworkRole(const std::string &_role)
      public: std::string NetworkRole() const;

      /// \brief Get whether the server is recording states
      /// \return True if the server is set to record states
      public: bool UseLogRecord() const;

      /// \brief Set whether the server is recording states
      /// \param[in] _record Value to set
      public: void SetUseLogRecord(const bool _record);

      /// \brief Get path to place recorded states
      /// \return Path to place recorded states
      public: const std::string LogRecordPath() const;

      /// \brief Set path to place recorded states
      /// \param[in] _recordPath Path to place recorded states
      public: void SetLogRecordPath(const std::string &_recordPath);

      /// \brief Get time period to record states
      /// \return Time period to record states
      public: std::chrono::steady_clock::duration LogRecordPeriod() const;

      /// \brief Set time period to record states
      /// \param[in] _period Time period to record states
      public: void SetLogRecordPeriod(
          const std::chrono::steady_clock::duration &_period);

      /// \brief Add a topic to record.
      /// \param[in] _topic Topic name, which can include wildcards.
      public: void AddLogRecordTopic(const std::string &_topic);

      /// \brief Clear topics to record. This will remove all topics set
      /// using AddLogRecordTopic.
      public: void ClearLogRecordTopics();

      /// \brief Get the topics to record that were added using
      /// AddLogRecordTopic.
      /// \return The topics to record.
      public: const std::vector<std::string> &LogRecordTopics() const;

      /// \brief Get path to recorded states to play back
      /// \return Path to recorded states
      public: const std::string LogPlaybackPath() const;

      /// \brief Set path to recorded states to play back
      /// \param[in] _playbackPath Path to recorded states
      public: void SetLogPlaybackPath(const std::string &_playbackPath);

      /// \brief Get whether meshes and material files are recorded
      /// \return True if resources should be recorded.
      public: bool LogRecordResources() const;

      /// \brief Set whether meshes and material files are recorded
      /// \param[in] _recordResources Value to set
      public: void SetLogRecordResources(bool _recordResources);

      /// \brief Get file path to compress log files to
      /// \return File path to compress log files to
      public: std::string LogRecordCompressPath() const;

      /// \brief Set file path to compress log files to
      /// \param[in] _path File path to compress log files to
      public: void SetLogRecordCompressPath(const std::string &_path);

      /// \brief The given random seed.
      /// \return The random seed or 0 if not specified.
      public: unsigned int Seed() const;

      /// \brief Set the random seed.
      /// \param[in] _seed The seed.
      public: void SetSeed(unsigned int _seed);

      /// \brief Get the update period duration.
      /// \return The desired update period, or nullopt if
      /// an UpdateRate has not been set.
      public: std::optional<std::chrono::steady_clock::duration>
              UpdatePeriod() const;

      /// \brief Path to where simulation resources, such as models downloaded
      /// from fuel.gazebosim.org, should be stored.
      /// \return Path to a location on disk. An empty string indicates that
      /// the default value will be used, which is currently
      /// ~/.ignition/fuel.
      public: const std::string &ResourceCache() const;

      /// \brief Set the path to where simulation resources, such as models
      /// downloaded from fuel.gazebosim.org, should be stored.
      /// \param[in] _path Path to a location on disk. An empty string
      /// indicates that the default value will be used, which is currently
      /// ~/.ignition/fuel.
      public: void SetResourceCache(const std::string &_path);

      /// \brief Physics engine plugin library to load.
      /// \return File containing physics engine library.
      public: const std::string &PhysicsEngine() const;

      /// \brief Set the physics engine plugin library.
      /// \param[in] _physicsEngine File containing physics engine library.
      public: void SetPhysicsEngine(const std::string &_physicsEngine);

      /// \brief Render engine plugin library to load.
      /// \return File containing render engine library.
      public: const std::string &RenderEngineServer() const;

      /// \brief Render engine plugin library to load.
      /// \return File containing render engine library.
      public: const std::string &RenderEngineGui() const;

      /// \brief Set the headless mode
      /// \param[in] _headless Set to true to enable headless mode.
      public: void SetHeadlessRendering(const bool _headless);

      /// \brief Get the headless mode
      /// \return True if headless mode is enable, false otherwise.
      public: bool HeadlessRendering() const;

      /// \brief Set the render engine server plugin library.
      /// \param[in] _renderEngineServer File containing render engine library.
      public: void SetRenderEngineServer(
                  const std::string &_renderEngineServer);

      /// \brief Set the render engine gui plugin library.
      /// \param[in] _renderEngineGui File containing render engine library.
      public: void SetRenderEngineGui(const std::string &_renderEngineGui);

      /// \brief Instruct simulation to attach a plugin to a specific
      /// entity when simulation starts.
      /// \param[in] _info Information about the plugin to load.
      public: void AddPlugin(const PluginInfo &_info);

      /// \brief Add multiple plugins to the simulation
      /// \param[in] _plugins List of Information about the plugin to load.
      public: void AddPlugins(const std::list<PluginInfo> &_plugins);

      /// \brief Generate PluginInfo for Log recording based on the
      /// internal state of this ServerConfig object:
      /// \sa UseLogRecord
      /// \sa LogRecordPath
      /// \sa LogRecordResources
      /// \sa LogRecordCompressPath
      /// \sa LogRecordTopics
      public: PluginInfo LogRecordPlugin() const;

      /// \brief Generate PluginInfo for Log playback based on the
      /// internal state of this ServerConfig object:
      /// \sa LogPlaybackPath
      public: PluginInfo LogPlaybackPlugin() const;

      /// \brief Get all the plugins that should be loaded.
      /// \return A list of all the plugins specified via
      /// AddPlugin(const PluginInfo &).
      public: const std::list<PluginInfo> &Plugins() const;

      /// \brief Equal operator.
      /// \param[in] _cfg ServerConfig to copy.
      /// \return Reference to this class.
      public: ServerConfig &operator=(const ServerConfig &_cfg);

      /// \brief Get the timestamp of this ServerConfig. This is the system
      /// time when this ServerConfig was created. The timestamp is used
      /// internally to create log file paths so that both state and console
      /// logs are co-located.
      /// \return Time when this ServerConfig was created.
      public: const std::chrono::time_point<std::chrono::system_clock> &
              Timestamp() const;

      /// \brief Get the type of source
      /// \return The source type.
      public: SourceType Source() const;

      /// \brief Private data pointer
      private: std::unique_ptr<ServerConfigPrivate> dataPtr;
    };

    /// \brief Parse plugins from XML configuration file.
    /// \param[in] _fname Absolute path to the configuration file to parse.
    /// \return A list of all of the plugins found in the configuration file
    std::list<ServerConfig::PluginInfo>
    IGNITION_GAZEBO_VISIBLE
    parsePluginsFromFile(const std::string &_fname);

    /// \brief Parse plugins from XML configuration string.
    /// \param[in] _str XML configuration content to parse
    /// \return A list of all of the plugins found in the configuration string.
    std::list<ServerConfig::PluginInfo>
    IGNITION_GAZEBO_VISIBLE
    parsePluginsFromString(const std::string &_str);

    /// \brief Load plugin information, following ordering.
    ///
    /// This method is used when no plugins are found in an SDF
    /// file to load either a default or custom set of plugins.
    ///
    /// The following order is used to resolve:
    /// 1. Config file located at IGN_GAZEBO_SERVER_CONFIG_PATH environment
    ///    variable.
    ///   * If IGN_GAZEBO_SERVER_CONFIG_PATH is set but empty, no plugins
    ///     are loaded.
    /// 2. File at ${IGN_HOMEDIR}/.ignition/gazebo/server.config
    /// 3. File at ${IGN_DATA_INSTALL_DIR}/server.config
    ///
    /// If any of the above files exist but are empty, resolution
    /// stops and the plugin list will be empty.
    ///
    //
    /// \param[in] _isPlayback Is the server in playback mode. If so, fallback
    /// to playback_server.config.
    //
    /// \return A list of plugins to load, based on above ordering
    std::list<ServerConfig::PluginInfo>
    IGNITION_GAZEBO_VISIBLE
    loadPluginInfo(bool _isPlayback = false);
    }
  }
}

#endif
=======
#include <gz/sim/ServerConfig.hh>
#include <ignition/gazebo/config.hh>
>>>>>>> a2a2c856
<|MERGE_RESOLUTION|>--- conflicted
+++ resolved
@@ -15,503 +15,5 @@
  *
  */
 
-<<<<<<< HEAD
-#include <chrono>
-#include <list>
-#include <memory>
-#include <optional> // NOLINT(*)
-#include <string>
-#include <vector>
-#include <sdf/Element.hh>
-#include <sdf/Plugin.hh>
-#include <sdf/Root.hh>
-#include <ignition/gazebo/config.hh>
-#include <ignition/gazebo/Export.hh>
-
-namespace ignition
-{
-  namespace gazebo
-  {
-    // Inline bracket to help doxygen filtering.
-    inline namespace IGNITION_GAZEBO_VERSION_NAMESPACE {
-    // Forward declarations.
-    class ServerConfigPrivate;
-
-    /// \class ServerConfig ServerConfig.hh ignition/gazebo/ServerConfig.hh
-    /// \brief Configuration parameters for a Server. An instance of this
-    /// object can be used to construct a Server with a particular
-    /// configuration.
-    class IGNITION_GAZEBO_VISIBLE ServerConfig
-    {
-      /// \brief Type of SDF source.
-      public: enum class SourceType
-      {
-        // No source specified.
-        kNone,
-
-        // The source is an SDF Root object.
-        kSdfRoot,
-
-        // The source is an SDF file.
-        kSdfFile,
-
-        // The source is an SDF string.
-        kSdfString,
-      };
-
-
-      class PluginInfoPrivate;
-      /// \brief Information about a plugin that should be loaded by the
-      /// server.
-      /// \details Currently supports attaching a plugin to an entity given its
-      /// type and name, but it can't tell apart multiple entities with the same
-      /// name in different parts of the entity tree.
-      /// \sa const std::list<PluginInfo> &Plugins() const
-      public: class IGNITION_GAZEBO_VISIBLE PluginInfo
-      {
-        /// \brief Default constructor.
-        public: PluginInfo();
-
-        /// \brief Destructor.
-        public: ~PluginInfo();
-
-        /// \brief Constructor with plugin information specified.
-        /// \param[in] _entityName Name of the entity which should receive
-        /// this plugin. The name is used in conjuction with _entityType to
-        /// uniquely identify an entity.
-        /// \param[in] _entityType Entity type which should receive  this
-        /// plugin. The type is used in conjuction with _entityName to
-        /// uniquely identify an entity.
-        /// \param[in] _filename Plugin library filename.
-        /// \param[in] _name Name of the interface within the plugin library
-        /// to load.
-        /// \param[in] _sdf Plugin XML elements associated with this plugin.
-        /// \note This will be deprecated in Gazebo 7 (Garden), please the use
-        /// sdf::Plugin interface.
-        public: PluginInfo(const std::string &_entityName,
-                           const std::string &_entityType,
-                           const std::string &_filename,
-                           const std::string &_name,
-                           const sdf::ElementPtr &_sdf);
-
-        /// \brief Constructor with plugin information specified.
-        /// \param[in] _entityName Name of the entity which should receive
-        /// this plugin. The name is used in conjuction with _entityType to
-        /// uniquely identify an entity.
-        /// \param[in] _entityType Entity type which should receive  this
-        /// plugin. The type is used in conjuction with _entityName to
-        /// uniquely identify an entity.
-        /// \param[in] _plugin SDF Plugin library information.
-        public: PluginInfo(const std::string &_entityName,
-                           const std::string &_entityType,
-                           const sdf::Plugin &_plugin);
-
-        /// \brief Copy constructor.
-        /// \param[in] _info Plugin to copy.
-        public: PluginInfo(const PluginInfo &_info);
-
-        /// \brief Equal operator.
-        /// \param[in] _info PluginInfo to copy.
-        /// \return Reference to this class.
-        public: PluginInfo &operator=(const PluginInfo &_info);
-
-        /// \brief Get the name of the entity which should receive
-        /// this plugin. The name is used in conjuction with _entityType to
-        /// uniquely identify an entity.
-        /// \return Entity name.
-        public: const std::string &EntityName() const;
-
-        /// \brief Set the name of the entity which should receive
-        /// this plugin. The name is used in conjuction with _entityType to
-        /// uniquely identify an entity.
-        /// \param[in] _entityName Entity name.
-        public: void SetEntityName(const std::string &_entityName);
-
-        /// \brief Get the entity type which should receive  this
-        /// plugin. The type is used in conjuction with EntityName to
-        /// uniquely identify an entity.
-        /// \return Entity type string.
-        public: const std::string &EntityType() const;
-
-        /// \brief Set the type of the entity which should receive this
-        /// plugin. The type is used in conjuction with EntityName to
-        /// uniquely identify an entity.
-        /// \param[in] _entityType Entity type string.
-        public: void SetEntityType(const std::string &_entityType);
-
-        /// \brief Get the plugin library filename.
-        /// \return Plugin library filename.
-        /// \note This will be deprecated in Gazebo 7 (Garden), please the use
-        /// sdf::Plugin interface.
-        public: const std::string &Filename() const;
-
-        /// \brief Set the type of the entity which should receive this
-        /// plugin. The type is used in conjuction with EntityName to
-        /// uniquely identify an entity.
-        /// \param[in] _filename Entity type string.
-        /// \note This will be deprecated in Gazebo 7 (Garden), please the use
-        /// sdf::Plugin interface.
-        public: void SetFilename(const std::string &_filename);
-
-        /// \brief Name of the interface within the plugin library
-        /// to load.
-        /// \return Interface name.
-        /// \note This will be deprecated in Gazebo 7 (Garden), please the use
-        /// sdf::Plugin interface.
-        public: const std::string &Name() const;
-
-        /// \brief Set the name of the interface within the plugin library
-        /// to load.
-        /// \param[in] _name Interface name.
-        /// \note This will be deprecated in Gazebo 7 (Garden), please the use
-        /// sdf::Plugin interface.
-        public: void SetName(const std::string &_name);
-
-        /// \brief Plugin XML elements associated with this plugin.
-        /// \return SDF pointer.
-        /// \note This will be deprecated in Gazebo 7 (Garden), please the use
-        /// sdf::Plugin interface.
-        public: const sdf::ElementPtr &Sdf() const;
-
-        /// \brief Set the plugin XML elements associated with this plugin.
-        /// \param[in] _sdf SDF pointer, it will be cloned.
-        /// \note This will be deprecated in Gazebo 7 (Garden), please the use
-        /// sdf::Plugin interface.
-        public: void SetSdf(const sdf::ElementPtr &_sdf);
-
-        /// \brief Get the SDF plugin information.
-        /// \return The SDF Plugin object.
-        public: const sdf::Plugin &Plugin() const;
-
-        /// \brief Get a mutable version of the SDF plugin information.
-        /// \return The SDF Plugin object.
-        public: sdf::Plugin &Plugin();
-
-        /// \brief Set the SDF plugin information.
-        /// \param[in] _plugin The SDF Plugin object to use.
-        public: void SetPlugin(const sdf::Plugin &_plugin) const;
-
-        /// \brief Private data pointer
-        private: std::unique_ptr<ServerConfig::PluginInfoPrivate> dataPtr;
-      };
-
-      /// \brief Constructor
-      public: ServerConfig();
-
-      /// \brief Copy constructor.
-      /// \param[in] _config ServerConfig to copy.
-      public: ServerConfig(const ServerConfig &_config);
-
-      /// \brief Destructor
-      public: ~ServerConfig();
-
-      /// \brief Set an SDF file to be used with the server.
-      ///
-      /// Setting the SDF file will override any value set by `SetSdfString`.
-      ///
-      /// \param[in] _file Full path to an SDF file.
-      /// \return True if the file was set, false if the file was not set.
-      /// The file will not be set if the provide _file string is empty.
-      public: bool SetSdfFile(const std::string &_file);
-
-      /// \brief Get the SDF file that has been set. An empty string will be
-      /// returned if an SDF file has not been set.
-      /// \return The full path to the SDF file, or empty string.
-      public: std::string SdfFile() const;
-
-      /// \brief Set an SDF string to be used by the server.
-      ///
-      /// Setting the SDF string will override any value set by `SetSdfFile`.
-      ///
-      /// \param[in] _sdfString Full path to an SDF file.
-      /// \return (reserved for future use)
-      public: bool SetSdfString(const std::string &_sdfString);
-
-      /// \brief Get the SDF String that has been set. An empty string will
-      /// be returned if an SDF string has not been set.
-      /// \return The full contents of the SDF string, or empty string.
-      public: std::string SdfString() const;
-
-      /// \brief Set the SDF Root DOM object. The sdf::Root object will take
-      /// precendence over ServerConfig::SdfString() and
-      /// ServerConfig::SdfFile().
-      /// \param[in] _root SDF Root object to use.
-      public: void SetSdfRoot(const sdf::Root &_root) const;
-
-      /// \brief Get the SDF Root DOM object.
-      /// \return SDF Root object to use, or std::nullopt if the sdf::Root
-      /// has not been set via ServerConfig::SetSdfRoot().
-      public: std::optional<sdf::Root> &SdfRoot() const;
-
-      /// \brief Set the update rate in Hertz. Value <=0 are ignored.
-      /// \param[in] _hz The desired update rate of the server in Hertz.
-      public: void SetUpdateRate(const double &_hz);
-
-      /// \brief Get the update rate in Hertz.
-      /// \return The desired update rate of the server in Hertz, or nullopt if
-      /// an UpdateRate has not been set.
-      public: std::optional<double> UpdateRate() const;
-
-      /// \brief Get whether the server is using the level system
-      /// \return True if the server is set to use the level system
-      public: bool UseLevels() const;
-
-      /// \brief Get whether the server is using the level system.
-      /// \param[in] _levels Value to set.
-      public: void SetUseLevels(const bool _levels);
-
-      /// \brief Get whether the server is using the distributed sim system
-      /// \return True if the server is set to use the distributed simulation
-      /// system
-      /// \sa SetNetworkRole(const std::string &_role)
-      public: bool UseDistributedSimulation() const;
-
-      /// \brief Set the number of network secondary servers that the
-      /// primary server should expect. This value is valid only when
-      /// SetNetworkRole("primary") is also used.
-      /// \param[in] _secondaries Number of secondary servers.
-      /// \sa SetNetworkRole(const std::string &_role)
-      /// \sa NetworkRole() const
-      public: void SetNetworkSecondaries(unsigned int _secondaries);
-
-      /// \brief Get the number of secondary servers that a primary server
-      /// should expect.
-      /// \return Number of secondary servers.
-      /// \sa SetNetworkSecondaries(unsigned int _secondaries)
-      public: unsigned int NetworkSecondaries() const;
-
-      /// \brief Set the network role, which is one of [primary, secondary].
-      /// If primary is used, then make sure to also set the numer of
-      /// network secondaries via
-      /// SetNetworkSecondaries(unsigned int _secondaries).
-      /// \param[in] _role Network role, one of [primary, secondary].
-      /// \note Setting a network role enables distributed simulation.
-      /// \sa SetNetworkSecondaries(unsigned int _secondaries)
-      public: void SetNetworkRole(const std::string &_role);
-
-      /// \brief Get the network role. See
-      /// SetNetworkRole(const std::string &_role) for more information
-      /// about distributed simulation and network roles.
-      /// \return The network role.
-      /// \sa SetNetworkRole(const std::string &_role)
-      public: std::string NetworkRole() const;
-
-      /// \brief Get whether the server is recording states
-      /// \return True if the server is set to record states
-      public: bool UseLogRecord() const;
-
-      /// \brief Set whether the server is recording states
-      /// \param[in] _record Value to set
-      public: void SetUseLogRecord(const bool _record);
-
-      /// \brief Get path to place recorded states
-      /// \return Path to place recorded states
-      public: const std::string LogRecordPath() const;
-
-      /// \brief Set path to place recorded states
-      /// \param[in] _recordPath Path to place recorded states
-      public: void SetLogRecordPath(const std::string &_recordPath);
-
-      /// \brief Get time period to record states
-      /// \return Time period to record states
-      public: std::chrono::steady_clock::duration LogRecordPeriod() const;
-
-      /// \brief Set time period to record states
-      /// \param[in] _period Time period to record states
-      public: void SetLogRecordPeriod(
-          const std::chrono::steady_clock::duration &_period);
-
-      /// \brief Add a topic to record.
-      /// \param[in] _topic Topic name, which can include wildcards.
-      public: void AddLogRecordTopic(const std::string &_topic);
-
-      /// \brief Clear topics to record. This will remove all topics set
-      /// using AddLogRecordTopic.
-      public: void ClearLogRecordTopics();
-
-      /// \brief Get the topics to record that were added using
-      /// AddLogRecordTopic.
-      /// \return The topics to record.
-      public: const std::vector<std::string> &LogRecordTopics() const;
-
-      /// \brief Get path to recorded states to play back
-      /// \return Path to recorded states
-      public: const std::string LogPlaybackPath() const;
-
-      /// \brief Set path to recorded states to play back
-      /// \param[in] _playbackPath Path to recorded states
-      public: void SetLogPlaybackPath(const std::string &_playbackPath);
-
-      /// \brief Get whether meshes and material files are recorded
-      /// \return True if resources should be recorded.
-      public: bool LogRecordResources() const;
-
-      /// \brief Set whether meshes and material files are recorded
-      /// \param[in] _recordResources Value to set
-      public: void SetLogRecordResources(bool _recordResources);
-
-      /// \brief Get file path to compress log files to
-      /// \return File path to compress log files to
-      public: std::string LogRecordCompressPath() const;
-
-      /// \brief Set file path to compress log files to
-      /// \param[in] _path File path to compress log files to
-      public: void SetLogRecordCompressPath(const std::string &_path);
-
-      /// \brief The given random seed.
-      /// \return The random seed or 0 if not specified.
-      public: unsigned int Seed() const;
-
-      /// \brief Set the random seed.
-      /// \param[in] _seed The seed.
-      public: void SetSeed(unsigned int _seed);
-
-      /// \brief Get the update period duration.
-      /// \return The desired update period, or nullopt if
-      /// an UpdateRate has not been set.
-      public: std::optional<std::chrono::steady_clock::duration>
-              UpdatePeriod() const;
-
-      /// \brief Path to where simulation resources, such as models downloaded
-      /// from fuel.gazebosim.org, should be stored.
-      /// \return Path to a location on disk. An empty string indicates that
-      /// the default value will be used, which is currently
-      /// ~/.ignition/fuel.
-      public: const std::string &ResourceCache() const;
-
-      /// \brief Set the path to where simulation resources, such as models
-      /// downloaded from fuel.gazebosim.org, should be stored.
-      /// \param[in] _path Path to a location on disk. An empty string
-      /// indicates that the default value will be used, which is currently
-      /// ~/.ignition/fuel.
-      public: void SetResourceCache(const std::string &_path);
-
-      /// \brief Physics engine plugin library to load.
-      /// \return File containing physics engine library.
-      public: const std::string &PhysicsEngine() const;
-
-      /// \brief Set the physics engine plugin library.
-      /// \param[in] _physicsEngine File containing physics engine library.
-      public: void SetPhysicsEngine(const std::string &_physicsEngine);
-
-      /// \brief Render engine plugin library to load.
-      /// \return File containing render engine library.
-      public: const std::string &RenderEngineServer() const;
-
-      /// \brief Render engine plugin library to load.
-      /// \return File containing render engine library.
-      public: const std::string &RenderEngineGui() const;
-
-      /// \brief Set the headless mode
-      /// \param[in] _headless Set to true to enable headless mode.
-      public: void SetHeadlessRendering(const bool _headless);
-
-      /// \brief Get the headless mode
-      /// \return True if headless mode is enable, false otherwise.
-      public: bool HeadlessRendering() const;
-
-      /// \brief Set the render engine server plugin library.
-      /// \param[in] _renderEngineServer File containing render engine library.
-      public: void SetRenderEngineServer(
-                  const std::string &_renderEngineServer);
-
-      /// \brief Set the render engine gui plugin library.
-      /// \param[in] _renderEngineGui File containing render engine library.
-      public: void SetRenderEngineGui(const std::string &_renderEngineGui);
-
-      /// \brief Instruct simulation to attach a plugin to a specific
-      /// entity when simulation starts.
-      /// \param[in] _info Information about the plugin to load.
-      public: void AddPlugin(const PluginInfo &_info);
-
-      /// \brief Add multiple plugins to the simulation
-      /// \param[in] _plugins List of Information about the plugin to load.
-      public: void AddPlugins(const std::list<PluginInfo> &_plugins);
-
-      /// \brief Generate PluginInfo for Log recording based on the
-      /// internal state of this ServerConfig object:
-      /// \sa UseLogRecord
-      /// \sa LogRecordPath
-      /// \sa LogRecordResources
-      /// \sa LogRecordCompressPath
-      /// \sa LogRecordTopics
-      public: PluginInfo LogRecordPlugin() const;
-
-      /// \brief Generate PluginInfo for Log playback based on the
-      /// internal state of this ServerConfig object:
-      /// \sa LogPlaybackPath
-      public: PluginInfo LogPlaybackPlugin() const;
-
-      /// \brief Get all the plugins that should be loaded.
-      /// \return A list of all the plugins specified via
-      /// AddPlugin(const PluginInfo &).
-      public: const std::list<PluginInfo> &Plugins() const;
-
-      /// \brief Equal operator.
-      /// \param[in] _cfg ServerConfig to copy.
-      /// \return Reference to this class.
-      public: ServerConfig &operator=(const ServerConfig &_cfg);
-
-      /// \brief Get the timestamp of this ServerConfig. This is the system
-      /// time when this ServerConfig was created. The timestamp is used
-      /// internally to create log file paths so that both state and console
-      /// logs are co-located.
-      /// \return Time when this ServerConfig was created.
-      public: const std::chrono::time_point<std::chrono::system_clock> &
-              Timestamp() const;
-
-      /// \brief Get the type of source
-      /// \return The source type.
-      public: SourceType Source() const;
-
-      /// \brief Private data pointer
-      private: std::unique_ptr<ServerConfigPrivate> dataPtr;
-    };
-
-    /// \brief Parse plugins from XML configuration file.
-    /// \param[in] _fname Absolute path to the configuration file to parse.
-    /// \return A list of all of the plugins found in the configuration file
-    std::list<ServerConfig::PluginInfo>
-    IGNITION_GAZEBO_VISIBLE
-    parsePluginsFromFile(const std::string &_fname);
-
-    /// \brief Parse plugins from XML configuration string.
-    /// \param[in] _str XML configuration content to parse
-    /// \return A list of all of the plugins found in the configuration string.
-    std::list<ServerConfig::PluginInfo>
-    IGNITION_GAZEBO_VISIBLE
-    parsePluginsFromString(const std::string &_str);
-
-    /// \brief Load plugin information, following ordering.
-    ///
-    /// This method is used when no plugins are found in an SDF
-    /// file to load either a default or custom set of plugins.
-    ///
-    /// The following order is used to resolve:
-    /// 1. Config file located at IGN_GAZEBO_SERVER_CONFIG_PATH environment
-    ///    variable.
-    ///   * If IGN_GAZEBO_SERVER_CONFIG_PATH is set but empty, no plugins
-    ///     are loaded.
-    /// 2. File at ${IGN_HOMEDIR}/.ignition/gazebo/server.config
-    /// 3. File at ${IGN_DATA_INSTALL_DIR}/server.config
-    ///
-    /// If any of the above files exist but are empty, resolution
-    /// stops and the plugin list will be empty.
-    ///
-    //
-    /// \param[in] _isPlayback Is the server in playback mode. If so, fallback
-    /// to playback_server.config.
-    //
-    /// \return A list of plugins to load, based on above ordering
-    std::list<ServerConfig::PluginInfo>
-    IGNITION_GAZEBO_VISIBLE
-    loadPluginInfo(bool _isPlayback = false);
-    }
-  }
-}
-
-#endif
-=======
 #include <gz/sim/ServerConfig.hh>
-#include <ignition/gazebo/config.hh>
->>>>>>> a2a2c856
+#include <ignition/gazebo/config.hh>
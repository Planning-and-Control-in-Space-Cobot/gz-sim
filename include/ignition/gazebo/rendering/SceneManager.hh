--- conflicted
+++ resolved
@@ -270,10 +270,6 @@
     /// Usually, this will be a model or a light.
     /// \param[in] _visual Child visual
     /// \return Top level visual containining this visual
-<<<<<<< HEAD
-=======
-    /// TODO(anyone) Make it const ref when merging forward
->>>>>>> 5858ae64
     public: rendering::VisualPtr TopLevelVisual(
         const rendering::VisualPtr &_visual) const;
 

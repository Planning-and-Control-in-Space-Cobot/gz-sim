--- conflicted
+++ resolved
@@ -28,10 +28,7 @@
 * \subpage logicalaudiosensor "Logical Audio Sensor": Using the LogicalAudioSensor system to mimic logical audio emission and detection in simulation.
 * \subpage videorecorder "Video Recorder": Record videos from the 3D render window.
 * \subpage collada_world_exporter "Collada World Exporter": Export an entire world to a single Collada mesh.
-<<<<<<< HEAD
 * \subpage particle_emitter "Particle emitter": Using particle emitters in simulation
-=======
->>>>>>> 0f586706
 * \subpage model_and_optimize_meshes  "Model and optimize meshes": Some recomendations when creating meshes  in blender for simulations.
 * \subpage model_command "Model Command": Use the CLI to get information about the models in a simulation.
 * \subpage test_fixture "Test Fixture": Writing automated CI tests

cmake_minimum_required(VERSION 3.10.2 FATAL_ERROR)

#============================================================================
# Initialize the project
#============================================================================
<<<<<<< HEAD
project(gz-sim8 VERSION 8.0.0)
# TODO(chapulina) Update name when it's chosen and the version bumped
set (GZ_DISTRIBUTION "?")
=======
project(gz-sim7 VERSION 7.5.0)
set (GZ_DISTRIBUTION "Garden")
>>>>>>> 001dd9b8

#============================================================================
# Find gz-cmake
#============================================================================
# If you get an error at this line, you need to install gz-cmake
find_package(gz-cmake3 REQUIRED)

#============================================================================
# Configure the project
#============================================================================
set(CMAKE_CXX_STANDARD 17)
set(CMAKE_CXX_STANDARD_REQUIRED ON)

gz_configure_project(VERSION_SUFFIX pre1)

#============================================================================
# Set project-specific options
#============================================================================

option(ENABLE_PROFILER "Enable Gazebo Profiler" FALSE)

if(ENABLE_PROFILER)
  add_definitions("-DGZ_PROFILER_ENABLE=1")
else()
  add_definitions("-DGZ_PROFILER_ENABLE=0")
endif()

if (UNIX AND NOT APPLE)
  set (EXTRA_TEST_LIB_DEPS stdc++fs)
else()
  set (EXTRA_TEST_LIB_DEPS)
endif()

include(test/find_dri.cmake)
FindDRI()

option(SKIP_PYBIND11
      "Skip generating Python bindings via pybind11"
      OFF)

include(CMakeDependentOption)
cmake_dependent_option(USE_SYSTEM_PATHS_FOR_PYTHON_INSTALLATION
      "Install python modules in standard system paths in the system"
      OFF "NOT SKIP_PYBIND11" OFF)

cmake_dependent_option(USE_DIST_PACKAGES_FOR_PYTHON
      "Use dist-packages instead of site-package to install python modules"
      OFF "NOT SKIP_PYBIND11" OFF)

#============================================================================
# Search for project-specific dependencies
#============================================================================

# Setting this policy enables using the protobuf_MODULE_COMPATIBLE
# set command in CMake versions older than 13.13
set(CMAKE_POLICY_DEFAULT_CMP0077 NEW)
# This option is needed to use the PROTOBUF_GENERATE_CPP
# in case protobuf is found with the CMake config files
# It needs to be set before any find_package(...) call
# as protobuf could be find transitively by any dependency
set(protobuf_MODULE_COMPATIBLE TRUE)

gz_find_package(sdformat13 REQUIRED)
set(SDF_VER ${sdformat13_VERSION_MAJOR})

#--------------------------------------
# Find gz-plugin
gz_find_package(gz-plugin2 REQUIRED COMPONENTS loader register)
set(GZ_PLUGIN_VER ${gz-plugin2_VERSION_MAJOR})

#--------------------------------------
# Find gz-transport
<<<<<<< HEAD
gz_find_package(gz-transport13 REQUIRED COMPONENTS log)
set(GZ_TRANSPORT_VER ${gz-transport13_VERSION_MAJOR})
=======
gz_find_package(gz-transport12 VERSION 12.1 REQUIRED COMPONENTS log parameters)
set(GZ_TRANSPORT_VER ${gz-transport12_VERSION_MAJOR})
>>>>>>> 001dd9b8

#--------------------------------------
# Find gz-msgs
gz_find_package(gz-msgs10 REQUIRED)
set(GZ_MSGS_VER ${gz-msgs10_VERSION_MAJOR})

#--------------------------------------
# Find gz-common
# Always use the profiler component to get the headers, regardless of status.
gz_find_package(gz-common5
  COMPONENTS
    profiler
    events
    av
    io
  REQUIRED
)
set(GZ_COMMON_VER ${gz-common5_VERSION_MAJOR})

#--------------------------------------
# Find gz-fuel_tools
gz_find_package(gz-fuel_tools9 REQUIRED)
set(GZ_FUEL_TOOLS_VER ${gz-fuel_tools9_VERSION_MAJOR})

#--------------------------------------
# Find gz-gui
gz_find_package(gz-gui8 REQUIRED)
set(GZ_GUI_VER ${gz-gui8_VERSION_MAJOR})
gz_find_package (Qt5
  COMPONENTS
    Core
    Quick
    QuickControls2
  REQUIRED
  PKGCONFIG "Qt5Core Qt5Quick Qt5QuickControls2")

#--------------------------------------
# Find gz-physics
gz_find_package(gz-physics6
  COMPONENTS
    heightmap
    mesh
    sdf
  REQUIRED
)
set(GZ_PHYSICS_VER ${gz-physics6_VERSION_MAJOR})

#--------------------------------------
# Find gz-sensors
<<<<<<< HEAD
gz_find_package(gz-sensors8 REQUIRED
=======
gz_find_package(gz-sensors7 REQUIRED VERSION 7.1
>>>>>>> 001dd9b8
  # component order is important
  COMPONENTS
    # non-rendering
    air_pressure
    air_speed
    altimeter
    imu
    force_torque
    logical_camera
    magnetometer
    navsat

    # rendering
    dvl
    rendering
    lidar
    gpu_lidar

    # cameras
    camera
    boundingbox_camera
    segmentation_camera
    depth_camera
    rgbd_camera
    thermal_camera
    wide_angle_camera
)
set(GZ_SENSORS_VER ${gz-sensors8_VERSION_MAJOR})

#--------------------------------------
# Find gz-rendering
gz_find_package(gz-rendering8 REQUIRED)
set(GZ_RENDERING_VER ${gz-rendering8_VERSION_MAJOR})

#--------------------------------------
# Find gz-math
gz_find_package(gz-math7 REQUIRED COMPONENTS eigen3)
set(GZ_MATH_VER ${gz-math7_VERSION_MAJOR})

#--------------------------------------
# Find if gz command is available
find_program(GZ_TOOLS_PROGRAM gz)
if (GZ_TOOLS_PROGRAM)
  message (STATUS "Searching for gz program - found. CLI tests can be built.")
else()
  message (STATUS "Searching for gz program - not found. CLI tests are skipped.")
endif()
# Note that CLI files are installed regardless of whether the dependency is
# available during build time
set(GZ_TOOLS_VER 2)

#--------------------------------------
# Find gz-utils
gz_find_package(gz-utils2 REQUIRED COMPONENTS cli)
set(GZ_UTILS_VER ${gz-utils2_VERSION_MAJOR})

#--------------------------------------
# Find protobuf
gz_find_package(GzProtobuf
<<<<<<< HEAD
                 VERSION ${REQ_PROTOBUF_VER}
                 REQUIRED
                 COMPONENTS all
                 PRETTY Protobuf)
set(Protobuf_IMPORT_DIRS ${gz-msgs10_INCLUDE_DIRS})
=======
                REQUIRED
                COMPONENTS all
                PRETTY Protobuf)
set(Protobuf_IMPORT_DIRS ${gz-msgs9_INCLUDE_DIRS})
>>>>>>> 001dd9b8

#--------------------------------------
# Find python
if (SKIP_PYBIND11)
  message(STATUS "SKIP_PYBIND11 set - disabling python bindings")
else()
  find_package(PythonLibs QUIET)
  if (NOT PYTHONLIBS_FOUND)
    GZ_BUILD_WARNING("Python is missing: Python interfaces are disabled.")
    message (STATUS "Searching for Python - not found.")
  else()
    message (STATUS "Searching for Python - found version ${PYTHONLIBS_VERSION_STRING}.")

    set(PYBIND11_PYTHON_VERSION 3)
    find_package(Python3 QUIET COMPONENTS Interpreter Development)
    find_package(pybind11 2.2 QUIET)

    if (pybind11_FOUND)
      message (STATUS "Searching for pybind11 - found version ${pybind11_VERSION}.")
    else()
      GZ_BUILD_WARNING("pybind11 is missing: Python interfaces are disabled.")
      message (STATUS "Searching for pybind11 - not found.")
    endif()
  endif()
endif()
# Plugin install dirs
set(GZ_SIM_PLUGIN_INSTALL_DIR
  ${CMAKE_INSTALL_PREFIX}/${GZ_LIB_INSTALL_DIR}/gz-${GZ_DESIGNATION}-${PROJECT_VERSION_MAJOR}/plugins
)
set(GZ_SIM_GUI_PLUGIN_INSTALL_DIR
  ${CMAKE_INSTALL_PREFIX}/${GZ_LIB_INSTALL_DIR}/gz-${GZ_DESIGNATION}-${PROJECT_VERSION_MAJOR}/plugins/gui
)

#============================================================================
# Configure the build
#============================================================================
gz_configure_build(QUIT_IF_BUILD_ERRORS)

add_subdirectory(examples)

#============================================================================
# Create package information
#============================================================================
gz_create_packages()

if (${pybind11_FOUND})
	add_subdirectory(python)
endif()
#============================================================================
# Configure documentation
#============================================================================
configure_file(${CMAKE_SOURCE_DIR}/api.md.in ${CMAKE_BINARY_DIR}/api.md)
configure_file(${CMAKE_SOURCE_DIR}/tutorials.md.in ${CMAKE_BINARY_DIR}/tutorials.md)
configure_file(${CMAKE_SOURCE_DIR}/tools/desktop/gz-sim.desktop.in ${CMAKE_BINARY_DIR}/gz-sim${PROJECT_VERSION_MAJOR}.desktop)
configure_file(${CMAKE_SOURCE_DIR}/tools/desktop/gz-logo.svg.in ${CMAKE_BINARY_DIR}/gz-logo${PROJECT_VERSION_MAJOR}.svg)

# disable doxygen on macOS due to issues with doxygen 1.9.0
# there is an unreleased fix; revert this when 1.9.1 is released
# https://github.com/gazebosim/gz-sim/issues/520
if (NOT APPLE)
  gz_create_docs(
    API_MAINPAGE_MD "${CMAKE_BINARY_DIR}/api.md"
    TUTORIALS_MAINPAGE_MD "${CMAKE_BINARY_DIR}/tutorials.md"
    ADDITIONAL_INPUT_DIRS "${CMAKE_SOURCE_DIR}/src/systems ${CMAKE_SOURCE_DIR}/src/gui/plugins"
    IMAGE_PATH_DIRS "${CMAKE_SOURCE_DIR}/tutorials/files"
    TAGFILES
     "${GZ-MATH_DOXYGEN_TAGFILE} = ${GZ-MATH_API_URL}"
     "${GZ-MSGS_DOXYGEN_TAGFILE} = ${GZ-MSGS_API_URL}"
     "${GZ-PHYSICS_DOXYGEN_TAGFILE} = ${GZ-PHYSICS_API_URL}"
     "${GZ-PLUGIN_DOXYGEN_TAGFILE} = ${GZ-PLUGIN_API_URL}"
     "${GZ-TRANSPORT_DOXYGEN_TAGFILE} = ${GZ-TRANSPORT_API_URL}"
     "${GZ-SENSORS_DOXYGEN_TAGFILE} = ${GZ-SENSORS_API_URL}"
     "${GZ-COMMON_DOXYGEN_TAGFILE} = ${GZ-COMMON_API_URL}"
  )
endif()

if(TARGET doc)
  file(COPY ${CMAKE_SOURCE_DIR}/tutorials/files/ DESTINATION ${CMAKE_BINARY_DIR}/doxygen/html/files/)
endif()<|MERGE_RESOLUTION|>--- conflicted
+++ resolved
@@ -3,14 +3,9 @@
 #============================================================================
 # Initialize the project
 #============================================================================
-<<<<<<< HEAD
 project(gz-sim8 VERSION 8.0.0)
 # TODO(chapulina) Update name when it's chosen and the version bumped
 set (GZ_DISTRIBUTION "?")
-=======
-project(gz-sim7 VERSION 7.5.0)
-set (GZ_DISTRIBUTION "Garden")
->>>>>>> 001dd9b8
 
 #============================================================================
 # Find gz-cmake
@@ -83,13 +78,8 @@
 
 #--------------------------------------
 # Find gz-transport
-<<<<<<< HEAD
-gz_find_package(gz-transport13 REQUIRED COMPONENTS log)
+gz_find_package(gz-transport13 REQUIRED COMPONENTS log parameters)
 set(GZ_TRANSPORT_VER ${gz-transport13_VERSION_MAJOR})
-=======
-gz_find_package(gz-transport12 VERSION 12.1 REQUIRED COMPONENTS log parameters)
-set(GZ_TRANSPORT_VER ${gz-transport12_VERSION_MAJOR})
->>>>>>> 001dd9b8
 
 #--------------------------------------
 # Find gz-msgs
@@ -139,11 +129,7 @@
 
 #--------------------------------------
 # Find gz-sensors
-<<<<<<< HEAD
 gz_find_package(gz-sensors8 REQUIRED
-=======
-gz_find_package(gz-sensors7 REQUIRED VERSION 7.1
->>>>>>> 001dd9b8
   # component order is important
   COMPONENTS
     # non-rendering
@@ -203,18 +189,10 @@
 #--------------------------------------
 # Find protobuf
 gz_find_package(GzProtobuf
-<<<<<<< HEAD
-                 VERSION ${REQ_PROTOBUF_VER}
-                 REQUIRED
-                 COMPONENTS all
-                 PRETTY Protobuf)
-set(Protobuf_IMPORT_DIRS ${gz-msgs10_INCLUDE_DIRS})
-=======
                 REQUIRED
                 COMPONENTS all
                 PRETTY Protobuf)
-set(Protobuf_IMPORT_DIRS ${gz-msgs9_INCLUDE_DIRS})
->>>>>>> 001dd9b8
+set(Protobuf_IMPORT_DIRS ${gz-msgs10_INCLUDE_DIRS})
 
 #--------------------------------------
 # Find python

cmake_minimum_required(VERSION 3.10.2 FATAL_ERROR)

#============================================================================
# Initialize the project
#============================================================================
project(gz-sim7 VERSION 7.0.0)

#============================================================================
# Find gz-cmake
#============================================================================
# If you get an error at this line, you need to install gz-cmake
find_package(gz-cmake3 REQUIRED)

#============================================================================
# Configure the project
#============================================================================
set(CMAKE_CXX_STANDARD 17)
set(CMAKE_CXX_STANDARD_REQUIRED ON)

gz_configure_project(VERSION_SUFFIX pre1)

#============================================================================
# Set project-specific options
#============================================================================

option(ENABLE_PROFILER "Enable Gazebo Profiler" FALSE)

if(ENABLE_PROFILER)
  add_definitions("-DGZ_PROFILER_ENABLE=1")
else()
  add_definitions("-DGZ_PROFILER_ENABLE=0")
endif()

if (UNIX AND NOT APPLE)
  set (EXTRA_TEST_LIB_DEPS stdc++fs)
else()
  set (EXTRA_TEST_LIB_DEPS)
endif()

include(test/find_dri.cmake)
FindDRI()

option(USE_SYSTEM_PATHS_FOR_PYTHON_INSTALLATION
      "Install python modules in standard system paths in the system"
      OFF)

option(USE_DIST_PACKAGES_FOR_PYTHON
      "Use dist-packages instead of site-package to install python modules"
      OFF)

#============================================================================
# Search for project-specific dependencies
#============================================================================

# Setting this policy enables using the protobuf_MODULE_COMPATIBLE
# set command in CMake versions older than 13.13
set(CMAKE_POLICY_DEFAULT_CMP0077 NEW)
# This option is needed to use the PROTOBUF_GENERATE_CPP
# in case protobuf is found with the CMake config files
# It needs to be set before any find_package(...) call
# as protobuf could be find transitively by any dependency
set(protobuf_MODULE_COMPATIBLE TRUE)

gz_find_package(sdformat13 REQUIRED)
set(SDF_VER ${sdformat13_VERSION_MAJOR})

#--------------------------------------
# Find gz-plugin
gz_find_package(gz-plugin2 REQUIRED COMPONENTS loader register)
set(GZ_PLUGIN_VER ${gz-plugin2_VERSION_MAJOR})

#--------------------------------------
# Find gz-transport
gz_find_package(gz-transport12 REQUIRED COMPONENTS log)
set(GZ_TRANSPORT_VER ${gz-transport12_VERSION_MAJOR})

#--------------------------------------
# Find gz-msgs
gz_find_package(gz-msgs9 REQUIRED)
set(GZ_MSGS_VER ${gz-msgs9_VERSION_MAJOR})

#--------------------------------------
# Find gz-common
# Always use the profiler component to get the headers, regardless of status.
<<<<<<< HEAD
gz_find_package(gz-common5
=======
ign_find_package(ignition-common4 VERSION 4.5.1
>>>>>>> 9c60c162
  COMPONENTS
    profiler
    events
    av
  REQUIRED
)
set(GZ_COMMON_VER ${gz-common5_VERSION_MAJOR})

#--------------------------------------
# Find gz-fuel_tools
gz_find_package(gz-fuel_tools8 REQUIRED)
set(GZ_FUEL_TOOLS_VER ${gz-fuel_tools8_VERSION_MAJOR})

#--------------------------------------
# Find gz-gui
gz_find_package(gz-gui7 REQUIRED)
set(GZ_GUI_VER ${gz-gui7_VERSION_MAJOR})
gz_find_package (Qt5
  COMPONENTS
    Core
    Quick
    QuickControls2
  REQUIRED
  PKGCONFIG "Qt5Core Qt5Quick Qt5QuickControls2")

#--------------------------------------
# Find gz-physics
gz_find_package(gz-physics6
  COMPONENTS
    heightmap
    mesh
    sdf
  REQUIRED
)
set(GZ_PHYSICS_VER ${gz-physics6_VERSION_MAJOR})

#--------------------------------------
<<<<<<< HEAD
# Find gz-sensors
gz_find_package(gz-sensors7 REQUIRED
=======
# Find ignition-sensors
ign_find_package(ignition-sensors6 REQUIRED VERSION 6.6
>>>>>>> 9c60c162
  # component order is important
  COMPONENTS
    # non-rendering
    air_pressure
    altimeter
    imu
    force_torque
    logical_camera
    magnetometer
    navsat

    # rendering
    rendering
    lidar
    gpu_lidar

    # cameras
    camera
    boundingbox_camera
    segmentation_camera
    depth_camera
    rgbd_camera
    thermal_camera
    wide_angle_camera
)
set(GZ_SENSORS_VER ${gz-sensors7_VERSION_MAJOR})

#--------------------------------------
<<<<<<< HEAD
# Find gz-rendering
gz_find_package(gz-rendering7 REQUIRED)
set(GZ_RENDERING_VER ${gz-rendering7_VERSION_MAJOR})
=======
# Find ignition-rendering
ign_find_package(ignition-rendering6 REQUIRED VERSION 6.5)
set(IGN_RENDERING_VER ${ignition-rendering6_VERSION_MAJOR})
>>>>>>> 9c60c162

#--------------------------------------
# Find gz-math
gz_find_package(gz-math7 REQUIRED COMPONENTS eigen3)
set(GZ_MATH_VER ${gz-math7_VERSION_MAJOR})

#--------------------------------------
<<<<<<< HEAD
# Find if gz command is available
find_program(GZ_TOOLS_PROGRAM gz)
if (GZ_TOOLS_PROGRAM)
  message (STATUS "Searching for gz program - found. CLI tests can be built.")
else()
  message (STATUS "Searching for gz program - not found. CLI tests are skipped.")
endif()
=======
# Find ignition-tools
ign_find_package(ignition-tools
                 REQUIRED
                 PKGCONFIG "ignition-tools")
# Note that CLI files are installed regardless of whether the dependency is
# available during build time
set(IGN_TOOLS_VER 1)
>>>>>>> 9c60c162

#--------------------------------------
# Find gz-utils
gz_find_package(gz-utils2 REQUIRED COMPONENTS cli)
set(GZ_UTILS_VER ${gz-utils2_VERSION_MAJOR})

#--------------------------------------
# Find protobuf
set(REQ_PROTOBUF_VER 3)
gz_find_package(GzProtobuf
                 VERSION ${REQ_PROTOBUF_VER}
                 REQUIRED
                 COMPONENTS all
                 PRETTY Protobuf)
set(Protobuf_IMPORT_DIRS ${gz-msgs9_INCLUDE_DIRS})

#--------------------------------------
# Find python
include(GzPython)
find_package(PythonLibs QUIET)
if (NOT PYTHONLIBS_FOUND)
  GZ_BUILD_WARNING("Python is missing: Python interfaces are disabled.")
  message (STATUS "Searching for Python - not found.")
else()
  message (STATUS "Searching for Python - found version ${PYTHONLIBS_VERSION_STRING}.")

  set(PYBIND11_PYTHON_VERSION 3)
  find_package(Python3 QUIET COMPONENTS Interpreter Development)
  find_package(pybind11 2.2 QUIET)

  if (${pybind11_FOUND})
    message (STATUS "Searching for pybind11 - found version ${pybind11_VERSION}.")
	else()
		GZ_BUILD_WARNING("pybind11 is missing: Python interfaces are disabled.")
		message (STATUS "Searching for pybind11 - not found.")
	endif()
endif()
# Plugin install dirs
set(GZ_SIM_PLUGIN_INSTALL_DIR
  ${CMAKE_INSTALL_PREFIX}/${GZ_LIB_INSTALL_DIR}/gz-${GZ_DESIGNATION}-${PROJECT_VERSION_MAJOR}/plugins
)
set(GZ_SIM_GUI_PLUGIN_INSTALL_DIR
  ${CMAKE_INSTALL_PREFIX}/${GZ_LIB_INSTALL_DIR}/gz-${GZ_DESIGNATION}-${PROJECT_VERSION_MAJOR}/plugins/gui
)

#============================================================================
# Configure the build
#============================================================================
gz_configure_build(QUIT_IF_BUILD_ERRORS)

add_subdirectory(examples)

#============================================================================
# Create package information
#============================================================================
gz_create_packages()

if (${pybind11_FOUND})
	add_subdirectory(python)
endif()
#============================================================================
# Configure documentation
#============================================================================
configure_file(${CMAKE_SOURCE_DIR}/api.md.in ${CMAKE_BINARY_DIR}/api.md)
configure_file(${CMAKE_SOURCE_DIR}/tutorials.md.in ${CMAKE_BINARY_DIR}/tutorials.md)
configure_file(${CMAKE_SOURCE_DIR}/tools/desktop/gz-sim.desktop.in ${CMAKE_BINARY_DIR}/gz-sim${PROJECT_VERSION_MAJOR}.desktop)
configure_file(${CMAKE_SOURCE_DIR}/tools/desktop/gz-logo.svg.in ${CMAKE_BINARY_DIR}/gz-logo${PROJECT_VERSION_MAJOR}.svg)

# disable doxygen on macOS due to issues with doxygen 1.9.0
# there is an unreleased fix; revert this when 1.9.1 is released
# https://github.com/gazebosim/gz-sim/issues/520
if (NOT APPLE)
  gz_create_docs(
    API_MAINPAGE_MD "${CMAKE_BINARY_DIR}/api.md"
    TUTORIALS_MAINPAGE_MD "${CMAKE_BINARY_DIR}/tutorials.md"
    ADDITIONAL_INPUT_DIRS "${CMAKE_SOURCE_DIR}/src/systems ${CMAKE_SOURCE_DIR}/src/gui/plugins"
    IMAGE_PATH_DIRS "${CMAKE_SOURCE_DIR}/tutorials/files"
    TAGFILES
     "${GZ-MATH_DOXYGEN_TAGFILE} = ${GZ-MATH_API_URL}"
     "${GZ-MSGS_DOXYGEN_TAGFILE} = ${GZ-MSGS_API_URL}"
     "${GZ-PHYSICS_DOXYGEN_TAGFILE} = ${GZ-PHYSICS_API_URL}"
     "${GZ-PLUGIN_DOXYGEN_TAGFILE} = ${GZ-PLUGIN_API_URL}"
     "${GZ-TRANSPORT_DOXYGEN_TAGFILE} = ${GZ-TRANSPORT_API_URL}"
     "${GZ-SENSORS_DOXYGEN_TAGFILE} = ${GZ-SENSORS_API_URL}"
     "${GZ-COMMON_DOXYGEN_TAGFILE} = ${GZ-COMMON_API_URL}"
  )
endif()

if(TARGET doc)
  file(COPY ${CMAKE_SOURCE_DIR}/tutorials/files/ DESTINATION ${CMAKE_BINARY_DIR}/doxygen/html/files/)
endif()

# TICKTOCK MASTER HEADER (to bypass GZ_DESIGNATION)
# TODO(CH3): Deprecated. Remove on tock
configure_file(
  ${CMAKE_CURRENT_BINARY_DIR}/include/gz/${GZ_DESIGNATION}.hh
  ${CMAKE_CURRENT_BINARY_DIR}/include/gz/sim.hh
  COPYONLY)
install(
  FILES ${CMAKE_CURRENT_BINARY_DIR}/include/gz/sim.hh
  DESTINATION ${GZ_INCLUDE_INSTALL_DIR_FULL}/gz)<|MERGE_RESOLUTION|>--- conflicted
+++ resolved
@@ -82,11 +82,7 @@
 #--------------------------------------
 # Find gz-common
 # Always use the profiler component to get the headers, regardless of status.
-<<<<<<< HEAD
 gz_find_package(gz-common5
-=======
-ign_find_package(ignition-common4 VERSION 4.5.1
->>>>>>> 9c60c162
   COMPONENTS
     profiler
     events
@@ -124,13 +120,8 @@
 set(GZ_PHYSICS_VER ${gz-physics6_VERSION_MAJOR})
 
 #--------------------------------------
-<<<<<<< HEAD
 # Find gz-sensors
 gz_find_package(gz-sensors7 REQUIRED
-=======
-# Find ignition-sensors
-ign_find_package(ignition-sensors6 REQUIRED VERSION 6.6
->>>>>>> 9c60c162
   # component order is important
   COMPONENTS
     # non-rendering
@@ -159,15 +150,9 @@
 set(GZ_SENSORS_VER ${gz-sensors7_VERSION_MAJOR})
 
 #--------------------------------------
-<<<<<<< HEAD
 # Find gz-rendering
 gz_find_package(gz-rendering7 REQUIRED)
 set(GZ_RENDERING_VER ${gz-rendering7_VERSION_MAJOR})
-=======
-# Find ignition-rendering
-ign_find_package(ignition-rendering6 REQUIRED VERSION 6.5)
-set(IGN_RENDERING_VER ${ignition-rendering6_VERSION_MAJOR})
->>>>>>> 9c60c162
 
 #--------------------------------------
 # Find gz-math
@@ -175,7 +160,6 @@
 set(GZ_MATH_VER ${gz-math7_VERSION_MAJOR})
 
 #--------------------------------------
-<<<<<<< HEAD
 # Find if gz command is available
 find_program(GZ_TOOLS_PROGRAM gz)
 if (GZ_TOOLS_PROGRAM)
@@ -183,15 +167,9 @@
 else()
   message (STATUS "Searching for gz program - not found. CLI tests are skipped.")
 endif()
-=======
-# Find ignition-tools
-ign_find_package(ignition-tools
-                 REQUIRED
-                 PKGCONFIG "ignition-tools")
 # Note that CLI files are installed regardless of whether the dependency is
 # available during build time
-set(IGN_TOOLS_VER 1)
->>>>>>> 9c60c162
+set(GZ_TOOLS_VER 2)
 
 #--------------------------------------
 # Find gz-utils

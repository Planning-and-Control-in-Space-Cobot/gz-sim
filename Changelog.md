--- conflicted
+++ resolved
@@ -4,13 +4,11 @@
 
 ### Ignition Gazebo 4.0.0 (20XX-XX-XX)
 
-<<<<<<< HEAD
 1. Added support for removing sensors at runtime
     * [Pull Request 558](https://bitbucket.org/ignitionrobotics/ign-gazebo/pull-requests/558)
-=======
+
 1. Add support for visual visibility flags and camera visibility mask
     * [Pull Request 559](https://bitbucket.org/ignitionrobotics/ign-gazebo/pull-requests/559)
->>>>>>> fd0b5130
 
 1. Support <actor><pose> and <actor><plugin>
     * [Pull Request 542](https://bitbucket.org/ignitionrobotics/ign-gazebo/pull-requests/542)

\page ardupilot

# Case study: migrating the ArduPilot ModelPlugin from Gazebo classic to Ignition Gazebo

A variety of changes are required when migrating a plugin from Gazebo classic
to Ignition Gazebo. In this tutorial we offer as a case
study the migration of one particular `ModelPlugin`,
[ardupilot_gazebo](https://github.com/khancyr/ardupilot_gazebo). We hope that
this example provides useful tips to others who are migrating their existing
plugins from classic to Ignition.

The complete, migrated version of the `ardupilot_gazebo` plugin covered in this tutorial
can be found in [this fork](https://github.com/gerkey/ardupilot_gazebo/tree/ignition).

## Background

The `ardupilot_gazebo` plugin is used with Gazebo to assist with simulating
unmanned aerial vehicles (UAVs, aka drones). For more information on how to use
it, check the [ArduPilot
documentation](https://ardupilot.org/dev/docs/using-gazebo-simulator-with-sitl.html).

As context to understand what we're migrating, here's a system diagram for how
the ArduPilot Gazebo plugin works is used:

<img src="https://raw.githubusercontent.com/gazebosim/gz-sim/main/tutorials/files/ardupilot_diagram.png"/>

*UAV icon credit: By Julian Herzog, CC BY 4.0, https://commons.wikimedia.org/w/index.php?curid=60965475*

For each UAV model in simulation, there is one instance of ArduPilotPlugin
loaded into the simulation process. That plugin uses internal simulation APIs
to retrieve the UAV's current state, which it sends to an external ArduPilot
process via a custom UDP protocol (it's called Flight Dynamics Model, or FDM).
The ArduPilot process in turn makes the vehicle state available via the MAVLink
protocol to other processes, such as QGroundControl (QGC). The user can issue
commands in QGC like "take off" or "goto waypoint", which are sent via MAVLink
to ArduPilot, which computes motor commands and sends them to the plugin, which
passes them onto the vehicle via internal simulation APIs.

To be clear, this structure is pre-existing and widely used in UAV simulation.
Our contribution in this tutorial is port the plugin from Gazebo to Ignition,
preserving the rest of the setup.

## Structure of the migration

Migration of this plugin involves modifications to multiple parts of the associated code:

1. The plugin header file, `ArduPilotPlugin.hh`
2. The plugin source file, `ArduPilotPlugin.cc`
3. The plugin's CMake build recipe, `CMakeLists.txt`
4. The custom model in which the plugin is used

We'll take them each in turn in the following sections.

## Plugin header file (ArduPilotPlugin.hh)

### Headers

The old code includes these Gazebo classic headers:

```cpp
// OLD
#include <sdf/sdf.hh>
#include <gazebo/common/common.hh>
#include <gazebo/physics/physics.hh>
```

In the new code, we still need `<sdf/sdf.hh>`, because the underlying [SDFormat
library](http://sdformat.org/) is used by both classic and Ignition. But in place of the `<gazebo/...>` headers, we'll pull in one from Ignition:

```cpp
// NEW
#include <gz/sim/System.hh>
#include <sdf/sdf.hh>
```

### Class declaration

In the old code, the plugin class `ArduPilotPlugin` is declared in the `gazebo` namespace:
```cpp
// OLD
namespace sim
{
```

In the new code we declare the class in the `gz::sim::systems` namespace:

```cpp
// NEW
namespace gz
{
namespace sim
{
namespace systems
{
```

In the old code, the plugin class inherits from `ModelPlugin`:

```cpp
// OLD
class GAZEBO_VISIBLE ArduPilotPlugin : public ModelPlugin
```

In the new code, we use multiple inheritance to declare that our plugin will
act as a *system* (in the entity-component-system, or ECS, pattern used by
Ignition), and further which interfaces of a system it will use (we also update
the symbol visibility macro):

```cpp
// NEW
class IGNITION_GAZEBO_VISIBLE ArduPilotPlugin:
       public gz::sim::System,
       public gz::sim::ISystemConfigure,
       public gz::sim::ISystemPostUpdate,
       public gz::sim::ISystemPreUpdate
```

With this declaration we're indicating that our plugin will supply implementation of the `Configure()`, `PreUpdate()`, and `PostUpdate()` methods.

In the old code, the `Load()` method is called once for each instance of the
plugin that is loaded, allowing for startup configuration, like pulling
parameters out of the plugin's SDF configuration:

```cpp
// OLD
virtual void Load(physics::ModelPtr _model, sdf::ElementPtr _sdf);
```

In the new code, we use `Configure()` for the same purpose (if a different signature):

```cpp
// NEW
void Configure(const gz::sim::Entity &_entity,
  const std::shared_ptr<const sdf::Element> &_sdf,
  gz::sim::EntityComponentManager &_ecm,
  gz::sim::EventManager &_eventMgr);
```

Similarly, the old code provides `OnUpdate()`, which is called once per time step while simulation is running:

```cpp
// OLD
void OnUpdate();
```

In the new code, this method is replaced by two methods, `PreUpdate()` and
`PostUpdate()`:


```cpp
// NEW
void PreUpdate(const gz::sim::UpdateInfo &_info,
  gz::sim::EntityComponentManager &_ecm);

void PostUpdate(const gz::sim::UpdateInfo &_info,
  const gz::sim::EntityComponentManager &_ecm);
```

As the names suggest, the former is called before each time step, while the
latter is called after each time step. Note the subtle difference in signature:
`PreUpdate()` takes a non-`const` reference to the `EntityComponentManager`,
while `PostUpdate()` takes a `const` reference to it. We'll make any changes to
the state of simulation (e.g., setting torques on joints) in `PreUpdate()` and
we'll read out results from simulation (e.g., getting the pose of a link) in
`PostUpdate()`.

The remaining changes in the header are just bookkeeping, to allow us to have
access to the right objects with the right types in other class methods. These three helpers:

```cpp
// OLD
void ApplyMotorForces(const double _dt);
void SendState();
bool InitArduPilotSockets(sdf::ElementPtr _sdf);
```

become:

```cpp
// NEW
void ApplyMotorForces(const double _dt,
  gz::sim::EntityComponentManager &_ecm);
void SendState(double _simTime,
  const gz::sim::EntityComponentManager &_ecm);
bool InitArduPilotSockets(const std::shared_ptr<const sdf::Element> &_sdf);
```

## Plugin source file (ArduPilotPlugin.cc)

### Headers

The old code includes these Gazebo-related headers:

```cpp
// OLD
#include <sdf/sdf.hh>
#include <gz/math/Filter.hh>
#include <gazebo/common/Assert.hh>
#include <gazebo/common/Plugin.hh>
#include <gazebo/msgs/msgs.hh>
#include <gazebo/sensors/sensors.hh>
#include <gazebo/transport/transport.hh>
```

Like we did in `ArduPilotPlugin.hh`, we'll keep `<sdf/sdf.hh>`. The others are
replaced with Ignition equivalents, and where possible we narrow the inclusion
to exactly what we need. We start by enumerating those *components* (part of the
ECS pattern used by Ignition) that we're using:

```cpp
// NEW
#include <gz/sim/components/AngularVelocity.hh>
#include <gz/sim/components/Imu.hh>
#include <gz/sim/components/JointForceCmd.hh>
#include <gz/sim/components/JointPosition.hh>
#include <gz/sim/components/JointVelocity.hh>
#include <gz/sim/components/JointVelocityCmd.hh>
#include <gz/sim/components/LinearVelocity.hh>
#include <gz/sim/components/Name.hh>
#include <gz/sim/components/Pose.hh>
```

To better understand the ECS pattern as it is used in Ignition, it's helpful to
learn about the EntityComponentManager (ECM), which is responsible for managing
the ECS graph. A great resource to understand the logic under the hood of the
ECM is the `SdfEntityCreator` class
([header](https://github.com/gazebosim/gz-sim/blob/main/include/ignition/gazebo/SdfEntityCreator.hh),
[source](https://github.com/gazebosim/gz-sim/blob/main/src/SdfEntityCreator.cc)).
This class is responsible for mapping the content of an SDF file to the
entities and components that form the graph handled by the ECM. For example, if
you wonder which components can be accessed by default from the plugin, this
class is the best entry point.

Next we include the parts of `ign-gazebo` itself that we're using:

```cpp
// NEW
#include <gz/sim/Model.hh>
#include <gz/sim/Util.hh>
```

We need a few things from `ign-math`:

```cpp
// NEW
#include <gz/math/Helpers.hh>
#include <gz/math/Pose3.hh>
#include <gz/math/PID.hh>
#include <gz/math/Vector3.hh>
```

To use the `IGNITION_ADD_PLUGIN()` and `IGNITION_ADD_PLUGIN_ALIAS()` macros, we
need a header from `ign-plugin`:

```cpp
// NEW
#include <gz/plugin/Register.hh>
```

Because we'll be subscribing to data published by a sensor, we need a header from `ign-transport`:

```cpp
// NEW
#include <gz/transport/Node.hh>
```

And we keep the SDFormat header:

```cpp
// NEW
#include <sdf/sdf.hh>
```

### Class members

Now let's get into the class member declarations. The `PID` class has moved from `common`:

```cpp
// OLD
common::PID pid;
```

to `gz::math`:

```cpp
// NEW
gz::math::PID pid;
```

In the old code we store a `physics::JointPtr` for each propeller joint we're controlling:

```cpp
// OLD
physics::JointPtr joint;
```

In the new code we store an `gz::sim::Entity` instead:

```cpp
// NEW
gz::sim::Entity joint;
```

In the old code we store an `event::ConnectionPtr` to manage periodic calls to the `OnUpdate()` method:

```cpp
// OLD
event::ConnectionPtr updateConnection;
```

There's no equivalent class member in the new code. Instead we declared our
intent to have this class's update methods called via its inheritance.

In the old code we store a `physics::ModelPtr` for the model we're acting on:

```cpp
// OLD
physics::ModelPtr model;
```

In the new code we instead store references to the model, the entity underlying
the model, and the entity underyling one of the links in the model:

```cpp
// NEW
gz::sim::Entity entity{gz::sim::kNullEntity};
gz::sim::Model model{gz::sim::kNullEntity};
gz::sim::Entity modelLink{gz::sim::kNullEntity};
```

The old code uses a custom time class:

```cpp
// OLD
sim::common::Time lastControllerUpdateTime;
```

while the new code uses `std::chrono`:

```cpp
// NEW
std::chrono::steady_clock::duration lastControllerUpdateTime{0};
```

In this plugin we need to read data from an IMU sensor attached to the UAV. In
the old code we store a pointer to the sensor:

```cpp
// OLD
sensors::ImuSensorPtr imuSensor;
```

In the new code, instead of accessing the sensor object directly we must
subscribe to a topic published by the sensor (you might be tempted to try
retrieving the sensor data via components attached to the IMU entity, but that
won't work because the logic to produce the data lives in the IMU system and
its output can only be consumed via subscription). So we need a few more
variables to track the state of subscription, data receipt via subscription,
and so on:

```cpp
// NEW
std::string imuName;
bool imuInitialized;
gz::transport::Node node;
gz::msgs::IMU imuMsg;
bool imuMsgValid;
std::mutex imuMsgMutex;
```

We also need a callback function that will be invoked upon receipt of newly
published data from the IMU sensor. The callback just latches the latest
message in a mutex-controlled fashion:

```cpp
// NEW
void imuCb(const gz::msgs::IMU &_msg)
{
  std::lock_guard<std::mutex> lock(this->imuMsgMutex);
  imuMsg = _msg;
  imuMsgValid = true;
}
```

### Console logging

Throughout the code, we replace the following output streams from the old code:

```cpp
// OLD
gzdbg << ... ;
gzlog << ... ;
gzwarn << ... ;
gzerr << ... ;
```

with their Ignition equivalents:

```cpp
// NEW
igndbg << ... ;
ignlog << ... ;
ignwarn << ... ;
ignerr << ... ;
```

### Plugin interface: Configure()

Recall that `Configure()` replaces `Load()`.

In the old code, we store the model pointer and name:

```cpp
// OLD
this->dataPtr->model = _model;
this->dataPtr->modelName = this->dataPtr->model->GetName();
```

In the new code, we store the entity, model, and name a bit differently:

```cpp
// NEW
this->dataPtr->entity = _entity;
this->dataPtr->model = gz::sim::Model(_entity);
this->dataPtr->modelName = this->dataPtr->model.Name(_ecm);
```

Also in the new code we need to make sure of the existence of the specific
*components* that we need. In our case, we're going to access the `WorldPose`
and `WorldLinearVelocity` components of the *entity* representing one of the
UAV model's links. The data in those components will be periodically updated by
the physics *system*. But the physics system will not necessarily
create the components, so before accessing them later in our code, we need to
ensure that the components exist:

```cpp
// NEW
if(!_ecm.EntityHasComponentType(this->dataPtr->modelLink, components::WorldPose::typeId))
{
  _ecm.CreateComponent(this->dataPtr->modelLink, gz::sim::components::WorldPose());
}
if(!_ecm.EntityHasComponentType(this->dataPtr->modelLink, components::WorldLinearVelocity::typeId))
{
  _ecm.CreateComponent(this->dataPtr->modelLink, gz::sim::components::WorldLinearVelocity());
}
```

We'll see this pattern elsewhere in the new code: check for a component's
existence, create it if necessary, then proceed with using it.

We also clone the `const sdf::Element` that we've passed so that we can call
non-`const` methods on it:

```cpp
// NEW
sdf::ElementPtr sdfClone = _sdf->Clone();
```

In the old code we retrieve a pointer to each joint that we're controlling:

```cpp
// OLD
control.joint = _model->GetJoint(control.jointName);
```

In the new code we retrieve the entity that represents the joint:

```cpp
// NEW
control.joint = this->dataPtr->model.JointByName(_ecm, control.jointName);
```

The accessor methods for members in the `PID` class have changed. The old code uses a `Get` prefix, e.g.:

```cpp
// OLD
param = controlSDF->Get("vel_p_gain", control.pid.GetPGain()).first;
param = controlSDF->Get("vel_i_gain", control.pid.GetIGain()).first;
param = controlSDF->Get("vel_d_gain", control.pid.GetDGain()).first;
```

In the new code, the `Get` prefix is gone:

```cpp
// NEW
param = controlSDF->Get("vel_p_gain", control.pid.PGain()).first;
param = controlSDF->Get("vel_i_gain", control.pid.IGain()).first;
param = controlSDF->Get("vel_d_gain", control.pid.DGain()).first;
```

The old code does a bunch of lookups to get a pointer to the IMU sensor. In the
new code, we just store the name of the sensors from the user-supplied SDF
configuration:

```cpp
// NEW
this->dataPtr->imuName = _sdf->Get("imuName", static_cast<std::string>("imu_sensor")).first;
```

and we do the equivalent lookup later, in `PreUpdate()`, which we'll cover next.

### Plugin interface: OnUpdate() -> PreUpdate() + PostUpdate()

The old code does the following each time step in its `OnUpdate()` method:

```cpp
// OLD
const sim::common::Time curTime =
  this->dataPtr->model->GetWorld()->SimTime();

if (curTime > this->dataPtr->lastControllerUpdateTime)
{
  this->ReceiveMotorCommand();
  if (this->dataPtr->arduPilotOnline)
  {
    this->ApplyMotorForces((curTime -
      this->dataPtr->lastControllerUpdateTime).Double());
    this->SendState();
  }
}

this->dataPtr->lastControllerUpdateTime = curTime;
```

As mentioned above, in the new code we're splitting that work into two halves:
the "write" part should happen in `PreUpdate()` and the "read" part should
happen in `PostUpdate()`.

In `PreUpdate()` we receive new commands from the external ArduPilot process
and write the resulting forces to propeller joints in simulation:

```cpp
// NEW
if (_info.simTime > this->dataPtr->lastControllerUpdateTime)
{
  this->ReceiveMotorCommand();
  if (this->dataPtr->arduPilotOnline)
  {
    this->ApplyMotorForces(std::chrono::duration_cast<std::chrono::duration<double> >(_info.simTime -
      this->dataPtr->lastControllerUpdateTime).count(), _ecm);
  }
```

Then in `PostUpdate()` we read the latest state (e.g., IMU sensor data, UAV
pose and velocity) from simulation and send it out to ArduPilot:

```cpp
// NEW
if (_info.simTime > this->dataPtr->lastControllerUpdateTime)
{
  if (this->dataPtr->arduPilotOnline)
  {
    this->SendState(std::chrono::duration_cast<std::chrono::duration<double> >(_info.simTime).count(),
            _ecm);
  }
}

this->dataPtr->lastControllerUpdateTime = _info.simTime;
```

Note the differences in both methods with regard to time-handling: (i) the
current simulation time is passed in as part of an
`gz::sim::UpdateInfo` object; and (ii) we operate on time values using
`std::chrono`.

#### One-time initialization in PreUpdate(): subscribing to sensor data

Though it's not part of the regular update loop, we subscribe to the IMU sensor
data in `PreUpdate()` because the information that we need for that
subscription isn't available when we're in `Configure()`.

That one-time subscription logic looks like this, starting with determination
of the right topic name and ending with registering our previously defined
`imuCb()` method as the callback to receive new IMU data:

```cpp
// NEW
if(!this->dataPtr->imuInitialized)
{
  // Set unconditionally because we're only going to try this once.
  this->dataPtr->imuInitialized = true;

  auto imuEntity = _ecm.EntityByComponents(
      components::Name(this->dataPtr->imuName),
      components::Imu(),
      components::ParentEntity(this->dataPtr->modelLink));
  auto imuTopicName = _ecm.ComponentData<components::SensorTopic>(imuEntity);

  if(imuTopicName.empty())
  {
    ignerr << "[" << this->dataPtr->modelName << "] "
          << "imu_sensor [" << this->dataPtr->imuName
          << "] not found, abort ArduPilot plugin." << "\n";
    return;
  }

  this->dataPtr->node.Subscribe(imuTopicName, &gz::sim::systems::ArduPilotPluginPrivate::imuCb, this->dataPtr.get());
}
```

### Writing to simulation

Based on commands received from ArduPilot, new forces are applied to the
propeller joints in `ApplyMotorForces()`, using the joints' current velocities
as feedback. In the old code that's done by calling `GetVelocity()` and
`SetForce()` on each joint `i`:

```cpp
// OLD
const double vel = this->dataPtr->controls[i].joint->GetVelocity(0);
// ...do some feedback control math to compute force from vel...
this->dataPtr->controls[i].joint->SetForce(0, force);
```

In the new code, for each joint `i` we read from the `JointVelocity` component
attached to the corresponding entity, and we write to the `JointForceCmd`
component attached to the same entity (creating it first in case it doesn't yet
exist):

```cpp
// NEW
const double vel = _ecm.ComponentData<gz::sim::components::JointVelocity>(
    this->dataPtr->controls[i].joint);
// ...do some feedback control math to compute force from vel...
_ecm.SetComponentData(this->dataPtr->controls[i].joint,
    gz::sim::components::JointForceCmd({force}));
```

A similar pattern is used for the case of setting a velocity on a joint;
instead of calling `SetVelocity()` on the joint, we write to the
`JointVelocityCmd` component of the joint entity.

### Reading from simulation

To prepare the data that will be sent to ArduPilot, in `SendState()` we need to
read some information from simulation, specifically: linear acceleration and
angular velocity from the IMU, and the UAV's pose and linear velocity in the
world frame.

In the old code, we get the IMU data by calling methods on the sensor object
and copying the result into the packet that we're going to send to ArduPilot:

```cpp
// OLD
const gz::math::Vector3d linearAccel =
  this->dataPtr->imuSensor->LinearAcceleration();
pkt.imuLinearAccelerationXYZ[0] = linearAccel.X();
pkt.imuLinearAccelerationXYZ[1] = linearAccel.Y();
pkt.imuLinearAccelerationXYZ[2] = linearAccel.Z();

const gz::math::Vector3d angularVel =
  this->dataPtr->imuSensor->AngularVelocity();
pkt.imuAngularVelocityRPY[0] = angularVel.X();
pkt.imuAngularVelocityRPY[1] = angularVel.Y();
pkt.imuAngularVelocityRPY[2] = angularVel.Z();
```

In the new code, as previously mentioned, these data are accessed by
subscribing to the sensor via ign-transport. In that subscription we registered
a callback that just copies the latest IMU message to `imuMsg` and sets the
flag `imuMsgValid`, using `imuMsgMutex` to exclude concurrent access to those
variables. So we access the latest IMU sensor by copying and reading from that
message:

```cpp
// NEW
gz::msgs::IMU imuMsg;
{
  std::lock_guard<std::mutex> lock(this->dataPtr->imuMsgMutex);
  if(!this->dataPtr->imuMsgValid)
  {
    return;
  }
  imuMsg = this->dataPtr->imuMsg;
}

pkt.imuLinearAccelerationXYZ[0] = imuMsg.linear_acceleration().x();
pkt.imuLinearAccelerationXYZ[1] = imuMsg.linear_acceleration().y();
pkt.imuLinearAccelerationXYZ[2] = imuMsg.linear_acceleration().z();

pkt.imuAngularVelocityRPY[0] = imuMsg.angular_velocity().x();
pkt.imuAngularVelocityRPY[1] = imuMsg.angular_velocity().y();
pkt.imuAngularVelocityRPY[2] = imuMsg.angular_velocity().z();
```

In the old code, we access the UAV's pose linear velocity in the world frame by
calling `WorldPose()` and `WorldLinearVelocity()`, respectively, on the model
object:

```cpp
// OLD
const gz::math::Pose3d gazeboXYZToModelXForwardZDown =
  this->modelXYZToAirplaneXForwardZDown +
  this->dataPtr->model->WorldPose();

const gz::math::Vector3d velGazeboWorldFrame =
  this->dataPtr->model->GetLink()->WorldLinearVel();
```

In the new code we instead read from the `WorldPose` and `WorldLinearVelocity`
components attached to the entity representing one of the UAV model's links:

```cpp
// NEW
const gz::sim::components::WorldPose* pComp =
    _ecm.Component<gz::sim::components::WorldPose>(this->dataPtr->modelLink);
const gz::math::Pose3d gazeboXYZToModelXForwardZDown =
  this->modelXYZToAirplaneXForwardZDown +
  pComp->Data();

const gz::sim::components::WorldLinearVelocity* vComp =
  _ecm.Component<gz::sim::components::WorldLinearVelocity>(this->dataPtr->modelLink);
const gz::math::Vector3d velGazeboWorldFrame = vComp->Data();
```

### Registering the plugin

In the old code we register our plugin via the macro `GZ_REGISTER_PLUGIN()`:

```cpp
// OLD
GZ_REGISTER_MODEL_PLUGIN(ArduPilotPlugin)
```

In the new code we instead use two macros: `IGNITION_ADD_PLUGIN()` and `IGNITION_ADD_PLUGIN_ALIAS()`:

```cpp
// NEW
IGNITION_ADD_PLUGIN(gz::sim::systems::ArduPilotPlugin,
                    gz::sim::System,
                    gz::sim::systems::ArduPilotPlugin::ISystemConfigure,
                    gz::sim::systems::ArduPilotPlugin::ISystemPostUpdate,
                    gz::sim::systems::ArduPilotPlugin::ISystemPreUpdate)
IGNITION_ADD_PLUGIN_ALIAS(gz::sim::systems::ArduPilotPlugin,"ArduPilotPlugin")
```

## Build recipe: `CMakeLists.txt`

Compared to the code changes, the updates in the CMake configuration are pretty
minor and primarily result from the fact that the formerly monolithic Gazebo
project is now a set of Ignition libraries.

In the old code we retrieve all the required build configuration by finding the Gazebo package:

```
# OLD
find_package(gazebo REQUIRED)
```

In the new code we explicitly reference each Ignition package that we use:

```
# NEW
find_package(sdformat12 REQUIRED)
find_package(ignition-common4-all REQUIRED)
find_package(ignition-gazebo6-all REQUIRED)
find_package(ignition-math6-all REQUIRED)
find_package(ignition-msgs8-all REQUIRED)
find_package(ignition-physics5-all REQUIRED)
find_package(ignition-sensors6-all REQUIRED)
find_package(ignition-transport11-all REQUIRED)
```

In the old code we need only refer to the build configuration retrieved from the Gazebo package:

```
include_directories(
        ${PROJECT_SOURCE_DIR}
        include
        ${GAZEBO_INCLUDE_DIRS})

link_libraries(
        ${GAZEBO_LIBRARIES}
)
```

Whereas in the new code we refer to build configuration from each Ignition package:

```
include_directories(
        ${PROJECT_SOURCE_DIR}
        include
        ${SDFORMAT-INCLUDE_DIRS}
        ${IGNITION-COMMON_INCLUDE_DIRS}
        ${IGNITION-GAZEBO_INCLUDE_DIRS}
        ${IGNITION-MATH_INCLUDE_DIRS}
        ${IGNITION-MSGS_INCLUDE_DIRS}
        ${IGNITION-TRANSPORT_INCLUDE_DIRS}
        )

link_libraries(
        ${SDFORMAT-LIBRARIES}
        ${IGNITION-COMMON_LIBRARIES}
        ${IGNITION-GAZEBO_LIBRARIES}
        ${IGNITION-MATH_LIBRARIES}
        ${IGNITION-MSGS_LIBRARIES}
        ${IGNITION-TRANSPORT_LIBRARIES}
        )
```

## The model

The old UAV is defined in two parts: (i) the `iris_with_standoffs` model, which
defines the vehicle structure; and (ii) the `iris_with_ardupilot` model, which
includes the extends the `iris_with_standoffs` model by adding plugins needed to
fly it.

Because model inclusion is not (yet?) supported, the new model just combines
the additional plugin configuration from `iris_with_ardupilot` into
`iris_with_standoffs`. Along the way a few changes are made, as follows.

The `<script>` tag for visual material is not (yet?) supported, so in the
model, instances of `<script>` are just commented out (which leaves the UAV
visually untextured, but functional).

In the old model, loading an instance of the LiftDrag plugin for each half of
each propeller looks like this:

```xml
<!-- OLD -->
<plugin
    name="rotor_0_blade_1"
    filename="LiftDragPlugin">
  <!-- ...configuration goes here... -->
  <link_name>iris::rotor_0</link_name>
</plugin>
```

In the new model, we do this instead:

```xml
<!-- NEW -->
<plugin
<<<<<<< HEAD
    name="ignition::gazebo::systems::LiftDrag"
    filename="ignition-gazebo-lift-drag-system">
=======
    name="gz::sim::systems::LiftDrag"
    filename="ignition-gazebo3-lift-drag-system">
>>>>>>> a2a2c856
  <!-- ...configuration goes here... -->
  <link_name>rotor_0</link_name>
</plugin>
```

In the old model, it's possible to read joint state and apply joint forces
automatically. In the new model, we must instantiate the `JointStatePublisher`
plugin once for the entire model and the `ApplyJointForce` plugin once for each propeller joint:

```xml
<!-- NEW -->
<plugin
  filename="ignition-gazebo-joint-state-publisher-system"
  name="gz::sim::systems::JointStatePublisher"></plugin>
<plugin
  filename="ignition-gazebo-apply-joint-force-system"
  name="gz::sim::systems::ApplyJointForce">
  <joint_name>rotor_0_joint</joint_name>
</plugin>
<plugin
  filename="ignition-gazebo-apply-joint-force-system"
  name="gz::sim::systems::ApplyJointForce">
  <joint_name>rotor_1_joint</joint_name>
</plugin>
<plugin
  filename="ignition-gazebo-apply-joint-force-system"
  name="gz::sim::systems::ApplyJointForce">
  <joint_name>rotor_2_joint</joint_name>
</plugin>
<plugin
  filename="ignition-gazebo-apply-joint-force-system"
  name="gz::sim::systems::ApplyJointForce">
  <joint_name>rotor_3_joint</joint_name>
</plugin>
```

## What's next

You should be able to apply the same general changes covered in this tutorial
to your Gazebo plugins to migrate them to Ignition.

Check out [these
instructions](https://github.com/gerkey/ardupilot_gazebo/tree/ignition#using-with-ignition)
if you'd like to learn more about using ardupilot_gazebo with Ignition.<|MERGE_RESOLUTION|>--- conflicted
+++ resolved
@@ -831,13 +831,8 @@
 ```xml
 <!-- NEW -->
 <plugin
-<<<<<<< HEAD
-    name="ignition::gazebo::systems::LiftDrag"
+    name="gz::sim::systems::LiftDrag"
     filename="ignition-gazebo-lift-drag-system">
-=======
-    name="gz::sim::systems::LiftDrag"
-    filename="ignition-gazebo3-lift-drag-system">
->>>>>>> a2a2c856
   <!-- ...configuration goes here... -->
   <link_name>rotor_0</link_name>
 </plugin>

/*
 * Copyright (C) 2018 Open Source Robotics Foundation
 *
 * Licensed under the Apache License, Version 2.0 (the "License");
 * you may not use this file except in compliance with the License.
 * You may obtain a copy of the License at
 *
 *     http://www.apache.org/licenses/LICENSE-2.0
 *
 * Unless required by applicable law or agreed to in writing, software
 * distributed under the License is distributed on an "AS IS" BASIS,
 * WITHOUT WARRANTIES OR CONDITIONS OF ANY KIND, either express or implied.
 * See the License for the specific language governing permissions and
 * limitations under the License.
 *
*/

#include <gtest/gtest.h>

#include <gz/common/Console.hh>
#include <gz/common/Util.hh>
#include <gz/math/Pose3.hh>
#include <gz/math/Rand.hh>
#include <gz/utils/ExtraTestMacros.hh>

#include "gz/sim/components/CanonicalLink.hh"
#include "gz/sim/components/ChildLinkName.hh"
#include "gz/sim/components/Factory.hh"
#include "gz/sim/components/Joint.hh"
#include "gz/sim/components/Link.hh"
#include "gz/sim/components/Name.hh"
#include "gz/sim/components/ParentEntity.hh"
#include "gz/sim/components/ParentLinkName.hh"
#include "gz/sim/components/Pose.hh"
#include "gz/sim/EntityComponentManager.hh"
#include "gz/sim/config.hh"
#include "EntityComponentManagerDiff.hh"
#include "../test/helpers/EnvTestFixture.hh"

using namespace gz;
using namespace sim;
using namespace components;

namespace gz
{
namespace sim
{
inline namespace GZ_SIM_VERSION_NAMESPACE {
namespace components
{
using IntComponent = Component<int, class IntComponentTag>;
GZ_SIM_REGISTER_COMPONENT("gz_sim_components.IntComponent",
    IntComponent)

using UIntComponent = Component<int, class IntComponentTag>;
GZ_SIM_REGISTER_COMPONENT("gz_sim_components.UIntComponent",
    UIntComponent)

using DoubleComponent = Component<double, class DoubleComponentTag>;
GZ_SIM_REGISTER_COMPONENT("gz_sim_components.DoubleComponent",
    DoubleComponent)

using StringComponent =
    Component<std::string, class StringComponentTag>;
GZ_SIM_REGISTER_COMPONENT("gz_sim_components.StringComponent",
    StringComponent)

using BoolComponent = Component<bool, class BoolComponentTag>;
GZ_SIM_REGISTER_COMPONENT("gz_sim_components.BoolComponent",
    BoolComponent)

using Even = Component<NoData, class EvenTag>;
GZ_SIM_REGISTER_COMPONENT("gz_sim_components.Even", Even)

using Odd = Component<NoData, class OddTag>;
GZ_SIM_REGISTER_COMPONENT("gz_sim_components.Odd", Odd)

struct Custom
{
  int dummy{123};
};

using CustomComponent = Component<Custom, class CustomTag>;
GZ_SIM_REGISTER_COMPONENT("gz_sim_components.CustomComponent",
    CustomComponent)
}
}
}
}

class EntityCompMgrTest : public EntityComponentManager
{
  public: void RunClearNewlyCreatedEntities()
  {
    this->ClearNewlyCreatedEntities();
  }
  public: void ProcessEntityRemovals()
  {
    this->ProcessRemoveEntityRequests();
  }
  public: void RunSetAllComponentsUnchanged()
  {
    this->SetAllComponentsUnchanged();
  }
  public: void RunClearRemovedComponents()
  {
    this->ClearRemovedComponents();
  }

  public: EntityComponentManagerDiff RunComputeDiff(
              const EntityComponentManager &_other) const
  {
    return this->ComputeEntityDiff(_other);
  }

  public: void RunApplyDiff(const EntityComponentManager &_other,
                            const EntityComponentManagerDiff &_diff)
  {
    this->ApplyEntityDiff(_other, _diff);
  }
};

class EntityComponentManagerFixture
  : public InternalFixture<::testing::TestWithParam<int>>
{
  public: EntityCompMgrTest manager;
};

/////////////////////////////////////////////////
TEST_P(EntityComponentManagerFixture, InvalidComponentType)
{
  // Can't remove component from an nonexistent entity
  EXPECT_FALSE(manager.HasEntity(2));
  EXPECT_FALSE(manager.RemoveComponent(2, IntComponent::typeId));

  // Can't remove a component that doesn't exist.
  EXPECT_EQ(1u, manager.CreateEntity());
  EXPECT_EQ(2u, manager.CreateEntity());
  EXPECT_TRUE(manager.HasEntity(2));
  EXPECT_FALSE(manager.RemoveComponent(2, IntComponent::typeId));
  EXPECT_FALSE(manager.HasRemovedComponents());

  // We should get a nullptr if the component type doesn't exist.
  EXPECT_TRUE(manager.HasEntity(1u));
  EXPECT_TRUE(manager.HasEntity(2u));
  EXPECT_EQ(nullptr, manager.Component<IntComponent>(1u));
  EXPECT_EQ(nullptr, manager.Component<IntComponent>(2u));
}

/////////////////////////////////////////////////
TEST_P(EntityComponentManagerFixture,
       GZ_UTILS_TEST_DISABLED_ON_WIN32(RemoveComponent))
{
  // Create some entities
  auto eInt = manager.CreateEntity();
  auto eDouble = manager.CreateEntity();
  auto eIntDouble = manager.CreateEntity();
  EXPECT_EQ(3u, manager.EntityCount());

  // Add components
  auto cIntEInt = manager.CreateComponent<IntComponent>(eInt,
      IntComponent(123));
  ASSERT_NE(nullptr, cIntEInt);
  auto cDoubleEDouble = manager.CreateComponent<DoubleComponent>(eDouble,
      DoubleComponent(0.123));
  ASSERT_NE(nullptr, cDoubleEDouble);
  auto cIntEIntDouble = manager.CreateComponent<IntComponent>(eIntDouble,
      IntComponent(456));
  ASSERT_NE(nullptr, cIntEIntDouble);
  auto cDoubleEIntDouble = manager.CreateComponent<DoubleComponent>(eIntDouble,
      DoubleComponent(0.456));
  ASSERT_NE(nullptr, cDoubleEIntDouble);

  // Check entities have the components
  EXPECT_TRUE(manager.EntityHasComponentType(eInt, IntComponent::typeId));
  EXPECT_EQ(1u, manager.ComponentTypes(eInt).size());
  EXPECT_EQ(IntComponent::typeId, *manager.ComponentTypes(eInt).begin());
  EXPECT_EQ(cIntEInt, manager.Component<IntComponent>(eInt));

  EXPECT_TRUE(manager.EntityHasComponentType(eDouble, DoubleComponent::typeId));
  EXPECT_EQ(1u, manager.ComponentTypes(eDouble).size());
  EXPECT_EQ(DoubleComponent::typeId, *manager.ComponentTypes(eDouble).begin());
  EXPECT_EQ(cDoubleEDouble, manager.Component<DoubleComponent>(eDouble));

  EXPECT_TRUE(manager.EntityHasComponentType(eIntDouble, IntComponent::typeId));
  EXPECT_TRUE(manager.EntityHasComponentType(eIntDouble,
        DoubleComponent::typeId));
  EXPECT_EQ(2u, manager.ComponentTypes(eIntDouble).size());
  auto types = manager.ComponentTypes(eIntDouble);
  EXPECT_NE(types.end(), types.find(IntComponent::typeId));
  EXPECT_NE(types.end(), types.find(DoubleComponent::typeId));
  EXPECT_EQ(cIntEIntDouble, manager.Component<IntComponent>(eIntDouble));
  EXPECT_EQ(cDoubleEIntDouble, manager.Component<DoubleComponent>(eIntDouble));

  // Remove component by type id
  EXPECT_TRUE(manager.RemoveComponent(eInt, IntComponent::typeId));
  EXPECT_FALSE(manager.EntityHasComponentType(eInt, IntComponent::typeId));
  EXPECT_TRUE(manager.ComponentTypes(eInt).empty());
  EXPECT_EQ(nullptr, manager.Component<IntComponent>(eInt));
  EXPECT_TRUE(manager.HasRemovedComponents());

  EXPECT_TRUE(manager.RemoveComponent(eDouble, DoubleComponent::typeId));
  EXPECT_FALSE(manager.EntityHasComponentType(eDouble,
      DoubleComponent::typeId));
  EXPECT_TRUE(manager.ComponentTypes(eDouble).empty());
  EXPECT_EQ(nullptr, manager.Component<DoubleComponent>(eDouble));

  // Remove component by type
  EXPECT_TRUE(manager.RemoveComponent<IntComponent>(eIntDouble));
  EXPECT_FALSE(manager.EntityHasComponentType(eIntDouble,
      IntComponent::typeId));
  EXPECT_TRUE(manager.EntityHasComponentType(eIntDouble,
      DoubleComponent::typeId));
  types = manager.ComponentTypes(eIntDouble);
  EXPECT_EQ(1u, types.size());
  EXPECT_EQ(types.end(), types.find(IntComponent::typeId));
  EXPECT_EQ(nullptr, manager.Component<IntComponent>(eIntDouble));

  EXPECT_TRUE(manager.RemoveComponent<DoubleComponent>(eIntDouble));
  EXPECT_FALSE(manager.EntityHasComponentType(eIntDouble,
      IntComponent::typeId));
  EXPECT_FALSE(manager.EntityHasComponentType(eIntDouble,
      DoubleComponent::typeId));
  EXPECT_EQ(0u, manager.ComponentTypes(eIntDouble).size());
  EXPECT_EQ(nullptr, manager.Component<DoubleComponent>(eIntDouble));
}

/////////////////////////////////////////////////
TEST_P(EntityComponentManagerFixture,
       GZ_UTILS_TEST_DISABLED_ON_WIN32(EntitiesAndComponents))
{
  EXPECT_EQ(0u, manager.EntityCount());

  // Create a few entities
  Entity entity = manager.CreateEntity();
  Entity entity2 = manager.CreateEntity();
  manager.CreateEntity();
  EXPECT_EQ(3u, manager.EntityCount());

  // Add a component to an entity
  auto compPtr =  manager.CreateComponent<IntComponent>(entity,
      IntComponent(123));
  ASSERT_NE(nullptr, compPtr);

  EXPECT_TRUE(manager.HasComponentType(IntComponent::typeId));
  EXPECT_TRUE(manager.EntityHasComponentType(entity, IntComponent::typeId));
  EXPECT_EQ(compPtr, manager.Component<IntComponent>(entity));
  EXPECT_FALSE(manager.EntityHasComponentType(entity, DoubleComponent::typeId));
  EXPECT_FALSE(manager.EntityHasComponentType(entity2, IntComponent::typeId));

  // Try to add a component to an entity that does not exist
  EXPECT_FALSE(manager.HasEntity(kNullEntity));
  EXPECT_FALSE(manager.EntityHasComponentType(kNullEntity,
        IntComponent::typeId));
  EXPECT_EQ(nullptr, manager.CreateComponent<IntComponent>(kNullEntity,
        IntComponent(123)));
  EXPECT_FALSE(manager.HasEntity(kNullEntity));
  EXPECT_FALSE(manager.EntityHasComponentType(kNullEntity,
        IntComponent::typeId));

  // Query non-existing component, the default value is default-constructed
  BoolComponent *boolComp = manager.ComponentDefault<BoolComponent>(entity);
  ASSERT_NE(nullptr, boolComp);
  EXPECT_TRUE(manager.HasComponentType(BoolComponent::typeId));
  EXPECT_TRUE(manager.EntityHasComponentType(entity, BoolComponent::typeId));
  EXPECT_EQ(false, boolComp->Data());

  // Query non-existing component, the default value is used
  DoubleComponent *doubleComp =
    manager.ComponentDefault<DoubleComponent>(entity, 1.0);
  ASSERT_NE(nullptr, doubleComp);
  EXPECT_TRUE(manager.HasComponentType(DoubleComponent::typeId));
  EXPECT_TRUE(manager.EntityHasComponentType(entity, IntComponent::typeId));
  EXPECT_TRUE(manager.EntityHasComponentType(entity, DoubleComponent::typeId));
  EXPECT_FALSE(
    manager.EntityHasComponentType(entity2, DoubleComponent::typeId));
  EXPECT_FLOAT_EQ(1.0, doubleComp->Data());

  // Query existing component, the default value is not used
  IntComponent *intComp = manager.ComponentDefault<IntComponent>(entity, 124);
  ASSERT_NE(nullptr, intComp);
  EXPECT_TRUE(manager.HasComponentType(IntComponent::typeId));
  EXPECT_TRUE(manager.EntityHasComponentType(entity, IntComponent::typeId));
  EXPECT_EQ(123, intComp->Data());

  // Try to create/query a component from an entity that does not exist. nullptr
  // should be returned since a component cannot be attached to a non-existent
  // entity
  EXPECT_FALSE(manager.HasEntity(kNullEntity));
  EXPECT_EQ(nullptr, manager.CreateComponent<IntComponent>(kNullEntity,
        IntComponent(123)));
  EXPECT_EQ(nullptr, manager.ComponentDefault<IntComponent>(kNullEntity, 123));
  EXPECT_EQ(nullptr, manager.Component<IntComponent>(kNullEntity));
  EXPECT_FALSE(manager.ComponentData<IntComponent>(kNullEntity).has_value());
  EXPECT_EQ(ComponentState::NoChange, manager.ComponentState(kNullEntity,
        IntComponent::typeId));
  // (make sure the entity wasn't implicitly created during the invalid
  // component calls)
  EXPECT_FALSE(manager.HasEntity(kNullEntity));

  // Remove all entities
  manager.RequestRemoveEntities();
  EXPECT_EQ(3u, manager.EntityCount());
  EXPECT_TRUE(manager.HasEntitiesMarkedForRemoval());
  manager.ProcessEntityRemovals();

  EXPECT_EQ(0u, manager.EntityCount());
  EXPECT_FALSE(manager.HasEntity(entity));
  EXPECT_FALSE(manager.HasEntity(entity2));
  EXPECT_FALSE(manager.EntityHasComponentType(entity, IntComponent::typeId));

  // The type itself still exists
  EXPECT_TRUE(manager.HasComponentType(IntComponent::typeId));
}

/////////////////////////////////////////////////
TEST_P(EntityComponentManagerFixture,
       GZ_UTILS_TEST_DISABLED_ON_WIN32(ComponentValues))
{
  // Create some entities
  Entity eInt = manager.CreateEntity();
  Entity eDouble = manager.CreateEntity();
  Entity eIntDouble = manager.CreateEntity();
  Entity ePose = manager.CreateEntity();
  Entity eCustom = manager.CreateEntity();
  EXPECT_EQ(5u, manager.EntityCount());

  // Add components of different types to each entity
  auto comp1 = manager.CreateComponent<IntComponent>(eInt, IntComponent(123));
  ASSERT_NE(nullptr, comp1);
  auto comp2 = manager.CreateComponent<DoubleComponent>(eDouble,
      DoubleComponent(0.123));
  ASSERT_NE(nullptr, comp2);
  auto comp3 = manager.CreateComponent<IntComponent>(eIntDouble,
      IntComponent(456));
  ASSERT_NE(nullptr, comp3);
  auto comp4 = manager.CreateComponent<DoubleComponent>(eIntDouble,
      DoubleComponent(0.456));
  ASSERT_NE(nullptr, comp4);
  auto comp5 = manager.CreateComponent<Pose>(ePose,
      Pose({1, 2, 3, 0, 0, 0}));
  ASSERT_NE(nullptr, comp5);
  auto comp6 = manager.CreateComponent<CustomComponent>(eCustom,
      CustomComponent(Custom()));
  ASSERT_NE(nullptr, comp6);

  // Get and set component values
  {
    const auto *value = manager.Component<IntComponent>(eInt);
    ASSERT_NE(nullptr, value);
    EXPECT_EQ(123, value->Data());

    auto data = manager.ComponentData<IntComponent>(eInt);
    EXPECT_EQ(123, data);

    EXPECT_TRUE(manager.SetComponentData<IntComponent>(eInt, 456));
    data = manager.ComponentData<IntComponent>(eInt);
    EXPECT_EQ(456, data);

    EXPECT_FALSE(manager.SetComponentData<IntComponent>(eInt, 456));
  }

  {
    const auto *value = manager.Component<DoubleComponent>(eDouble);
    ASSERT_NE(nullptr, value);
    EXPECT_DOUBLE_EQ(0.123, value->Data());

    auto data = manager.ComponentData<DoubleComponent>(eDouble);
    EXPECT_EQ(0.123, data);

    EXPECT_TRUE(manager.SetComponentData<DoubleComponent>(eDouble, 0.456));
    data = manager.ComponentData<DoubleComponent>(eDouble);
    EXPECT_EQ(0.456, data);

    EXPECT_FALSE(manager.SetComponentData<DoubleComponent>(eDouble, 0.456));
  }

  {
    const auto *value = manager.Component<IntComponent>(eIntDouble);
    ASSERT_NE(nullptr, value);
    EXPECT_EQ(456, value->Data());

    auto data = manager.ComponentData<IntComponent>(eIntDouble);
    EXPECT_EQ(456, data);

    EXPECT_TRUE(manager.SetComponentData<IntComponent>(eIntDouble, 789));
    data = manager.ComponentData<IntComponent>(eIntDouble);
    EXPECT_EQ(789, data);

    EXPECT_FALSE(manager.SetComponentData<IntComponent>(eIntDouble, 789));
  }

  {
    const auto *value = manager.Component<DoubleComponent>(eIntDouble);
    ASSERT_NE(nullptr, value);
    EXPECT_DOUBLE_EQ(0.456, value->Data());

    auto data = manager.ComponentData<DoubleComponent>(eIntDouble);
    EXPECT_EQ(0.456, data);

    EXPECT_TRUE(manager.SetComponentData<DoubleComponent>(eIntDouble, 0.789));
    data = manager.ComponentData<DoubleComponent>(eIntDouble);
    EXPECT_EQ(0.789, data);

    EXPECT_FALSE(manager.SetComponentData<DoubleComponent>(eIntDouble, 0.789));
  }

  {
    const auto *value = manager.Component<Pose>(ePose);
    ASSERT_NE(nullptr, value);
    EXPECT_EQ(math::Pose3d(1, 2, 3, 0, 0, 0), value->Data());

    auto data = manager.ComponentData<Pose>(ePose);
    EXPECT_EQ(math::Pose3d(1, 2, 3, 0, 0, 0), data);

    EXPECT_TRUE(manager.SetComponentData<Pose>(ePose,
        {4, 5, 6, 0, 0, 0}));
    data = manager.ComponentData<Pose>(ePose);
    EXPECT_EQ(math::Pose3d(4, 5, 6, 0, 0, 0), data);

    EXPECT_FALSE(manager.SetComponentData<Pose>(ePose,
        {4, 5, 6, 0, 0, 0}));
  }

  {
    const auto *value = manager.Component<CustomComponent>(eCustom);
    ASSERT_NE(nullptr, value);
    EXPECT_EQ(123, value->Data().dummy);

    auto data = manager.ComponentData<CustomComponent>(eCustom);
    EXPECT_EQ(123, data->dummy);

    EXPECT_TRUE(manager.SetComponentData<CustomComponent>(eCustom, {456}));
    data = manager.ComponentData<CustomComponent>(eCustom);
    EXPECT_EQ(456, data->dummy);

    // No equality operator, always returns true
    EXPECT_TRUE(manager.SetComponentData<CustomComponent>(eCustom, {456}));
  }

  // Failure cases
  {
    const auto *value = manager.Component<IntComponent>(eDouble);
    ASSERT_EQ(nullptr, value);

    auto data = manager.ComponentData<IntComponent>(eDouble);
    EXPECT_EQ(std::nullopt, data);
  }

  {
    const auto *value = manager.Component<DoubleComponent>(eInt);
    ASSERT_EQ(nullptr, value);

    auto data = manager.ComponentData<DoubleComponent>(eInt);
    EXPECT_EQ(std::nullopt, data);
  }

  {
    const auto *value = manager.Component<IntComponent>(999);
    ASSERT_EQ(nullptr, value);

    auto data = manager.ComponentData<IntComponent>(999);
    EXPECT_EQ(std::nullopt, data);
  }

  {
    const auto *value = manager.Component<DoubleComponent>(999);
    ASSERT_EQ(nullptr, value);

    auto data = manager.ComponentData<DoubleComponent>(999);
    EXPECT_EQ(std::nullopt, data);
  }

  // Set new component type
  {
    const auto *value = manager.Component<IntComponent>(eDouble);
    EXPECT_EQ(nullptr, value);

    auto data = manager.ComponentData<IntComponent>(eDouble);
    EXPECT_EQ(std::nullopt, data);

    EXPECT_TRUE(manager.SetComponentData<IntComponent>(eDouble, 123));

    value = manager.Component<IntComponent>(eDouble);
    ASSERT_NE(nullptr, value);

    data = manager.ComponentData<IntComponent>(eDouble);
    EXPECT_EQ(123, data);
  }
}

//////////////////////////////////////////////////
TEST_P(EntityComponentManagerFixture,
       GZ_UTILS_TEST_DISABLED_ON_WIN32(RebuildViews))
{
  // Create some entities
  Entity eInt = manager.CreateEntity();
  Entity eDouble = manager.CreateEntity();
  Entity eIntDouble = manager.CreateEntity();
  EXPECT_EQ(3u, manager.EntityCount());

  // Add components of different types to each entity
  auto comp1 = manager.CreateComponent<IntComponent>(eInt, IntComponent(123));
  ASSERT_NE(nullptr, comp1);
  auto comp2 = manager.CreateComponent<DoubleComponent>(eDouble,
      DoubleComponent(0.123));
  ASSERT_NE(nullptr, comp2);
  auto comp3 = manager.CreateComponent<IntComponent>(eIntDouble,
      IntComponent(456));
  ASSERT_NE(nullptr, comp3);
  auto comp4 = manager.CreateComponent<DoubleComponent>(eIntDouble,
      DoubleComponent(0.456));
  ASSERT_NE(nullptr, comp4);

  // The first iteration of this loop builds views. At the end, views are
  // rebuilt. The second iteration should return the same values as the
  // first iteration.
  for (int i = 0; i < 2; ++i)
  {
    int count = 0;
    // The first call to each will create a view.
    manager.Each<IntComponent> ([&](const Entity &_entity,
          const IntComponent *_value)->bool
        {
          EXPECT_NE(nullptr, _value);
          if (_entity == eInt)
          {
            EXPECT_EQ(123, _value->Data());
          }
          if (_entity == eIntDouble)
          {
            EXPECT_EQ(456, _value->Data());
          }
          ++count;
          return true;
        });
    EXPECT_EQ(2, count);

    count = 0;
    manager.Each<DoubleComponent> ([&](const Entity &_entity,
          const DoubleComponent *_value)->bool
        {
          EXPECT_NE(nullptr, _value);
          if (_entity == eDouble)
          {
            EXPECT_DOUBLE_EQ(0.123, _value->Data());
          }
          if (_entity == eIntDouble)
          {
            EXPECT_DOUBLE_EQ(0.456, _value->Data());
          }
          ++count;
          return true;
        });
    EXPECT_EQ(2, count);

    // Rebuild the view.
    manager.RebuildViews();
  }
}

//////////////////////////////////////////////////
TEST_P(EntityComponentManagerFixture,
       GZ_UTILS_TEST_DISABLED_ON_WIN32(ViewsAddComponents))
{
  // Create some entities
  Entity eInt = manager.CreateEntity();
  Entity eDouble = manager.CreateEntity();
  Entity eIntDouble = manager.CreateEntity();
  EXPECT_EQ(3u, manager.EntityCount());

  // Add components of different types to each entity
  auto comp1 = manager.CreateComponent<IntComponent>(eInt, IntComponent(123));
  ASSERT_NE(nullptr, comp1);
  auto comp2 = manager.CreateComponent<DoubleComponent>(eDouble,
      DoubleComponent(0.123));
  ASSERT_NE(nullptr, comp2);
  auto comp3 = manager.CreateComponent<IntComponent>(eIntDouble,
      IntComponent(456));
  ASSERT_NE(nullptr, comp3);
  auto comp4 = manager.CreateComponent<DoubleComponent>(eIntDouble,
      DoubleComponent(0.456));
  ASSERT_NE(nullptr, comp4);

  for (int i = 0; i < 2; ++i)
  {
    int count = 0;
    manager.Each<IntComponent> ([&](const Entity &_entity,
          const IntComponent *_value)->bool
        {
          EXPECT_NE(nullptr, _value);
          if (_entity == eInt)
          {
            EXPECT_EQ(123, _value->Data());
          }
          if (_entity == eIntDouble)
          {
            EXPECT_EQ(456, _value->Data());
          }
          ++count;
          return true;
        });
    EXPECT_EQ(2, count);

    count = 0;
    manager.Each<DoubleComponent> ([&](const Entity &_entity,
          const DoubleComponent *_value)->bool
        {
          EXPECT_NE(nullptr, _value);
          if (_entity == eInt)
          {
            EXPECT_DOUBLE_EQ(12.123, _value->Data());
          }
          if (_entity == eDouble)
          {
            EXPECT_DOUBLE_EQ(0.123, _value->Data());
          }
          if (_entity == eIntDouble)
          {
            EXPECT_DOUBLE_EQ(0.456, _value->Data());
          }
          ++count;
          return true;
        });
    if (i == 0)
      EXPECT_EQ(2, count);
    else
      EXPECT_EQ(3, count);

    auto comp5 = manager.CreateComponent<DoubleComponent>(eInt,
        DoubleComponent(12.123));
    ASSERT_NE(nullptr, comp5);
  }
}

//////////////////////////////////////////////////
TEST_P(EntityComponentManagerFixture,
       GZ_UTILS_TEST_DISABLED_ON_WIN32(ViewsRemoveComponents))
{
  // Create some entities
  Entity eInt = manager.CreateEntity();
  Entity eDouble = manager.CreateEntity();
  Entity eIntDouble = manager.CreateEntity();
  EXPECT_EQ(3u, manager.EntityCount());

  // Add components of different types to each entity
  auto comp1 = manager.CreateComponent<IntComponent>(eInt, IntComponent(123));
  ASSERT_NE(nullptr, comp1);
  auto comp2 = manager.CreateComponent<DoubleComponent>(eDouble,
      DoubleComponent(0.123));
  ASSERT_NE(nullptr, comp2);
  auto comp3 = manager.CreateComponent<IntComponent>(eIntDouble,
      IntComponent(456));
  ASSERT_NE(nullptr, comp3);
  auto compToRemove = manager.CreateComponent<DoubleComponent>(eIntDouble,
      DoubleComponent(0.456));
  ASSERT_NE(nullptr, compToRemove);

  for (int i = 0; i < 2; ++i)
  {
    int count = 0;
    manager.Each<IntComponent> ([&](const Entity &_entity,
          const IntComponent *_value)->bool
        {
          EXPECT_NE(nullptr, _value);
          if (_entity == eInt)
          {
            EXPECT_EQ(123, _value->Data());
          }
          if (_entity == eIntDouble)
          {
            EXPECT_EQ(456, _value->Data());
          }
          ++count;
          return true;
        });
    EXPECT_EQ(2, count);

    count = 0;
    manager.Each<DoubleComponent> ([&](const Entity &_entity,
          const DoubleComponent *_value)->bool
        {
          EXPECT_NE(nullptr, _value);
          if (_entity == eInt)
          {
            EXPECT_DOUBLE_EQ(12.123, _value->Data());
          }
          if (_entity == eDouble)
          {
            EXPECT_DOUBLE_EQ(0.123, _value->Data());
          }
          if (_entity == eIntDouble)
          {
            EXPECT_DOUBLE_EQ(0.456, _value->Data());
          }
          ++count;
          return true;
        });
    if (i == 0)
      EXPECT_EQ(2, count);
    else
      EXPECT_EQ(1, count);

    if (i == 0)
    {
      EXPECT_TRUE(manager.RemoveComponent(eIntDouble, compToRemove->TypeId()));
    }
  }
}

//////////////////////////////////////////////////
TEST_P(EntityComponentManagerFixture,
       GZ_UTILS_TEST_DISABLED_ON_WIN32(ViewsAddEntity))
{
  // Create some entities
  Entity eInt = manager.CreateEntity();
  Entity eDouble = manager.CreateEntity();
  Entity eIntDouble = manager.CreateEntity();
  EXPECT_EQ(3u, manager.EntityCount());

  // Add components of different types to each entity
  auto comp1 = manager.CreateComponent<IntComponent>(eInt, IntComponent(123));
  ASSERT_NE(nullptr, comp1);
  auto comp2 = manager.CreateComponent<DoubleComponent>(eDouble,
      DoubleComponent(0.123));
  ASSERT_NE(nullptr, comp2);
  auto comp3 = manager.CreateComponent<IntComponent>(eIntDouble,
      IntComponent(456));
  ASSERT_NE(nullptr, comp3);
  auto comp4 = manager.CreateComponent<DoubleComponent>(eIntDouble,
      DoubleComponent(0.456));
  ASSERT_NE(nullptr, comp4);

  Entity newEntity;

  for (int i = 0; i < 2; ++i)
  {
    int count = 0;
    manager.Each<IntComponent> ([&](const Entity &_entity,
          const IntComponent *_value)->bool
        {
          EXPECT_NE(nullptr, _value);
          if (_entity == eInt)
          {
            EXPECT_EQ(123, _value->Data());
          }
          else if (_entity == eIntDouble)
          {
            EXPECT_EQ(456, _value->Data());
          }
          else if (_entity == newEntity)
          {
            EXPECT_EQ(789, _value->Data());
          }
          else
          {
            // This used to be a FAIL() call, however we can't use FAIL
            // inside a function that has a return value.
            EXPECT_TRUE(false);
          }
          ++count;
          return true;
        });
    if (i == 0)
      EXPECT_EQ(2, count);
    else
      EXPECT_EQ(3, count);

    count = 0;
    manager.Each<DoubleComponent> ([&](const Entity &_entity,
          const DoubleComponent *_value)->bool
        {
          EXPECT_NE(nullptr, _value);
          if (_entity == eDouble)
          {
            EXPECT_DOUBLE_EQ(0.123, _value->Data());
          }
          else if (_entity == eIntDouble)
          {
            EXPECT_DOUBLE_EQ(0.456, _value->Data());
          }
          else
          {
            // This used to be a FAIL() call, however we can't use FAIL
            // inside a function that has a return value.
            EXPECT_TRUE(false);
          }
          ++count;
          return true;
        });
    EXPECT_EQ(2, count);

    newEntity = manager.CreateEntity();
    ASSERT_NE(kNullEntity, newEntity);
    auto createdComp = manager.CreateComponent<IntComponent>(newEntity,
        IntComponent(789));
    ASSERT_NE(nullptr, createdComp);
  }
}

//////////////////////////////////////////////////
TEST_P(EntityComponentManagerFixture,
       GZ_UTILS_TEST_DISABLED_ON_WIN32(ViewsRemoveEntities))
{
  // Create some entities
  Entity eInt = manager.CreateEntity();
  Entity eDouble = manager.CreateEntity();
  Entity eIntDouble = manager.CreateEntity();
  EXPECT_EQ(3u, manager.EntityCount());

  // Add components of different types to each entity
  auto comp1 = manager.CreateComponent<IntComponent>(eInt, IntComponent(123));
  ASSERT_NE(nullptr, comp1);
  auto comp2 = manager.CreateComponent<DoubleComponent>(eDouble,
      DoubleComponent(0.123));
  ASSERT_NE(nullptr, comp2);
  auto comp3 = manager.CreateComponent<IntComponent>(eIntDouble,
      IntComponent(456));
  ASSERT_NE(nullptr, comp3);
  auto comp4 = manager.CreateComponent<DoubleComponent>(eIntDouble,
      DoubleComponent(0.456));
  ASSERT_NE(nullptr, comp4);

  for (int i = 0; i < 2; ++i)
  {
    int count = 0;
    manager.Each<IntComponent> ([&](const Entity &_entity,
          const IntComponent *_value)->bool
        {
          EXPECT_NE(nullptr, _value);
          if (_entity == eInt)
          {
            EXPECT_EQ(123, _value->Data());
          }
          if (_entity == eIntDouble)
          {
            EXPECT_EQ(456, _value->Data());
          }
          ++count;
          return true;
        });
    if (i == 0)
      EXPECT_EQ(2, count);
    else
      EXPECT_EQ(0, count);

    count = 0;
    manager.Each<DoubleComponent> ([&](const Entity &_entity,
          const DoubleComponent *_value)->bool
        {
          EXPECT_NE(nullptr, _value);
          if (_entity == eInt)
          {
            EXPECT_DOUBLE_EQ(12.123, _value->Data());
          }
          if (_entity == eDouble)
          {
            EXPECT_DOUBLE_EQ(0.123, _value->Data());
          }
          if (_entity == eIntDouble)
          {
            EXPECT_DOUBLE_EQ(0.456, _value->Data());
          }
          ++count;
          return true;
        });
    if (i == 0)
      EXPECT_EQ(2, count);
    else
      EXPECT_EQ(0, count);

    manager.RequestRemoveEntities();
    manager.ProcessEntityRemovals();
  }
}

//////////////////////////////////////////////////
TEST_P(EntityComponentManagerFixture, RemoveEntity)
{
  // Create some entities
  auto e1 = manager.CreateEntity();
  EXPECT_EQ(1u, e1);
  EXPECT_TRUE(manager.HasEntity(e1));

  auto e2 = manager.CreateEntity();
  EXPECT_EQ(2u, e2);
  EXPECT_TRUE(manager.HasEntity(e2));

  auto e3 = manager.CreateEntity();
  EXPECT_EQ(3u, e3);
  EXPECT_TRUE(manager.HasEntity(e3));

  EXPECT_EQ(3u, manager.EntityCount());

  // Delete an Entity
  manager.RequestRemoveEntity(e2);
  EXPECT_EQ(3u, manager.EntityCount());
  EXPECT_TRUE(manager.HasEntitiesMarkedForRemoval());
  manager.ProcessEntityRemovals();
  EXPECT_FALSE(manager.HasEntitiesMarkedForRemoval());
  EXPECT_EQ(2u, manager.EntityCount());
  EXPECT_FALSE(manager.HasEntity(e2));

  // Creating an new entity shouldn't reuse the previously deleted entity.
  auto e4 = manager.CreateEntity();
  EXPECT_EQ(4u, e4);
  EXPECT_EQ(3u, manager.EntityCount());

  // Can not delete an invalid entity, but it shows up as marked for removal.
  manager.RequestRemoveEntity(6);
  EXPECT_EQ(3u, manager.EntityCount());
  EXPECT_TRUE(manager.HasEntitiesMarkedForRemoval());
  manager.ProcessEntityRemovals();
  EXPECT_EQ(3u, manager.EntityCount());

  // Delete another
  manager.RequestRemoveEntity(1);
  EXPECT_EQ(3u, manager.EntityCount());
  EXPECT_TRUE(manager.HasEntitiesMarkedForRemoval());
  manager.ProcessEntityRemovals();
  EXPECT_EQ(2u, manager.EntityCount());

  // Delete another
  manager.RequestRemoveEntity(3);
  EXPECT_EQ(2u, manager.EntityCount());
  EXPECT_TRUE(manager.HasEntitiesMarkedForRemoval());
  manager.ProcessEntityRemovals();
  EXPECT_EQ(1u, manager.EntityCount());

  // Delete last
  manager.RequestRemoveEntity(4);
  EXPECT_EQ(1u, manager.EntityCount());
  EXPECT_TRUE(manager.HasEntitiesMarkedForRemoval());
  manager.ProcessEntityRemovals();
  EXPECT_EQ(0u, manager.EntityCount());
}

//////////////////////////////////////////////////
TEST_P(EntityComponentManagerFixture,
       GZ_UTILS_TEST_DISABLED_ON_WIN32(ViewsRemoveEntity))
{
  // Create some entities
  Entity eInt = manager.CreateEntity();
  Entity eDouble = manager.CreateEntity();
  Entity eIntDouble = manager.CreateEntity();
  EXPECT_EQ(3u, manager.EntityCount());

  // Add components of different types to each entity
  auto comp1 = manager.CreateComponent<IntComponent>(eInt, IntComponent(123));
  ASSERT_NE(nullptr, comp1);
  auto comp2 = manager.CreateComponent<DoubleComponent>(eDouble,
      DoubleComponent(0.123));
  ASSERT_NE(nullptr, comp2);
  auto comp3 = manager.CreateComponent<IntComponent>(eIntDouble,
      IntComponent(456));
  ASSERT_NE(nullptr, comp3);
  auto comp4 = manager.CreateComponent<DoubleComponent>(eIntDouble,
      DoubleComponent(0.456));
  ASSERT_NE(nullptr, comp4);

  int count = 0;
  manager.Each<IntComponent> ([&](const Entity &_entity,
        const IntComponent *_value)->bool
      {
        EXPECT_NE(nullptr, _value);
        if (_entity == eInt)
        {
          EXPECT_EQ(123, _value->Data());
        }
        if (_entity == eIntDouble)
        {
          EXPECT_EQ(456, _value->Data());
        }
        ++count;
        return true;
      });
  EXPECT_EQ(2, count);

  // Remove an entity.
  manager.RequestRemoveEntity(eIntDouble);
  manager.ProcessEntityRemovals();

  count = 0;
  manager.Each<IntComponent> ([&](const Entity &_entity,
        const IntComponent *_value)->bool
      {
        EXPECT_NE(nullptr, _value);
        EXPECT_NE(eIntDouble, _entity);
        if (_entity == eInt)
        {
          EXPECT_EQ(123, _value->Data());
        }
        ++count;
        return true;
      });
  EXPECT_EQ(1, count);
}

//////////////////////////////////////////////////
/// \brief Helper function to count the number of "new" entities
template<typename ...Ts>
int newCount(EntityCompMgrTest &_manager)
{
  int count = 0;
  _manager.EachNew<Ts...>(
      [&](const Entity &, Ts *... _values) -> bool
      {
        ++count;
        // can always cast to const void *
        auto valSet = std::set<const void *>{_values...};
        for (auto value : valSet )
          EXPECT_NE(nullptr, value);

        return true;
      });

  // get a const ref to test the const version of EachNew
  const EntityCompMgrTest &managerConst = _manager;

  count = 0;
  managerConst.EachNew<Ts ...>(
      [&](const Entity &, const Ts *... _values) -> bool
      {
        ++count;
        // can always cast to const void *
        auto valSet = std::set<const void *>{_values...};
        for (auto value : valSet )
          EXPECT_NE(nullptr, value);
        return true;
      });
  return count;
}

//////////////////////////////////////////////////
/// \brief Helper function to count the number of "removed" entities
template<typename ...Ts>
int removedCount(EntityCompMgrTest &_manager)
{
  int count = 0;
  _manager.EachRemoved<Ts ...>(
      [&](const Entity &, const Ts *... _values) -> bool
      {
        ++count;
        auto valSet = std::set<const void *>{_values...};
        for (auto value : valSet )
          EXPECT_NE(nullptr, value);
        return true;
      });
  return count;
}

//////////////////////////////////////////////////
/// \brief Helper function to count the number of entities returned by an Each
/// call
template<typename ...Ts>
int eachCount(EntityCompMgrTest &_manager)
{
  int count = 0;
  _manager.Each<Ts ...>(
      [&](const Entity &, const Ts *... _values) -> bool
      {
        ++count;
        auto valSet = std::set<const void *>{_values...};
        for (auto value : valSet )
          EXPECT_NE(nullptr, value);
        return true;
      });
  return count;
}

//////////////////////////////////////////////////
TEST_P(EntityComponentManagerFixture,
       GZ_UTILS_TEST_DISABLED_ON_WIN32(EachNewBasic))
{
  // Create entities
  Entity e1 = manager.CreateEntity();
  Entity e2 = manager.CreateEntity();
  EXPECT_EQ(2u, manager.EntityCount());

  // Add components to each entity
  auto comp1 = manager.CreateComponent<IntComponent>(e1, IntComponent(123));
  ASSERT_NE(nullptr, comp1);
  auto comp2 = manager.CreateComponent<IntComponent>(e2, IntComponent(456));
  ASSERT_NE(nullptr, comp2);

  EXPECT_EQ(2, newCount<IntComponent>(manager));
  EXPECT_TRUE(manager.HasNewEntities());

  // This would normally be done after each simulation step after systems are
  // updated
  manager.RunClearNewlyCreatedEntities();
  EXPECT_EQ(0, newCount<IntComponent>(manager));
  EXPECT_FALSE(manager.HasNewEntities());

  // Below tests adding a new entity, but not using the view until the following
  // simulation step. This is to ensure that the views update the status of
  // their new entities correctly at the end of each simulation step, regardless
  // of whether the view is used in a given simulation step or not

  // Create a new entity and add a component to it that makes this entity a
  // part of the IntComponent View
  Entity e3 = manager.CreateEntity();
  EXPECT_EQ(3u, manager.EntityCount());
  EXPECT_TRUE(manager.HasNewEntities());
  auto comp3 = manager.CreateComponent<IntComponent>(e3, IntComponent(789));
  EXPECT_NE(nullptr, comp3);
  // Mimic the end of a simulation step
  manager.RunClearNewlyCreatedEntities();
  // Use the IntComponent View, checking that the view has no entities marked as
  // new since we are now in a new simulation step
  EXPECT_EQ(0, newCount<IntComponent>(manager));
  EXPECT_FALSE(manager.HasNewEntities());
  EXPECT_EQ(3, eachCount<IntComponent>(manager));
}

//////////////////////////////////////////////////
TEST_P(EntityComponentManagerFixture,
       GZ_UTILS_TEST_DISABLED_ON_WIN32(EachNewAfterRemoveComponent))
{
  // Create entities
  Entity e1 = manager.CreateEntity();
  auto comp1 = manager.CreateComponent<IntComponent>(e1, IntComponent(123));
  ASSERT_NE(nullptr, comp1);
  auto comp2 = manager.CreateComponent<DoubleComponent>(e1,
      DoubleComponent(0.0));
  ASSERT_NE(nullptr, comp2);

  EXPECT_EQ(1, newCount<IntComponent>(manager));

  EXPECT_TRUE(manager.RemoveComponent(e1, comp1->TypeId()));
  EXPECT_EQ(1, newCount<DoubleComponent>(manager));

  manager.RunClearNewlyCreatedEntities();
  EXPECT_EQ(0, newCount<DoubleComponent>(manager));
}

//////////////////////////////////////////////////
TEST_P(EntityComponentManagerFixture,
       GZ_UTILS_TEST_DISABLED_ON_WIN32(EachNewRemoveComponentFromRemoveEntity))
{
  // Create entities
  Entity e1 = manager.CreateEntity();
  auto comp1 = manager.CreateComponent<IntComponent>(e1, IntComponent(123));
  ASSERT_NE(nullptr, comp1);
  manager.RunClearNewlyCreatedEntities();
  // Nothing new after cleared
  EXPECT_EQ(0, newCount<IntComponent>(manager));

  Entity e2 = manager.CreateEntity();
  auto comp2 = manager.CreateComponent<IntComponent>(e2, IntComponent(456));
  ASSERT_NE(nullptr, comp2);
  EXPECT_EQ(1, newCount<IntComponent>(manager));
  // Check if this true after RebuildViews
  manager.RebuildViews();
  EXPECT_EQ(1, newCount<IntComponent>(manager));
}

//////////////////////////////////////////////////
TEST_P(EntityComponentManagerFixture,
       GZ_UTILS_TEST_DISABLED_ON_WIN32(EachNewAddComponentToExistingEntity))
{
  // Create entities
  Entity e1 = manager.CreateEntity();
  Entity e2 = manager.CreateEntity();
  auto comp1 = manager.CreateComponent<IntComponent>(e1, IntComponent(123));
  ASSERT_NE(nullptr, comp1);
  auto comp2 = manager.CreateComponent<IntComponent>(e2, IntComponent(456));
  ASSERT_NE(nullptr, comp2);
  manager.RunClearNewlyCreatedEntities();
  // Nothing new after cleared
  EXPECT_EQ(0, newCount<IntComponent>(manager));

  // Create a new entity
  Entity e3 = manager.CreateEntity();
  auto comp3 = manager.CreateComponent<IntComponent>(e3, IntComponent(789));
  ASSERT_NE(nullptr, comp3);
  // Add a new component to existing entities
  auto comp4 = manager.CreateComponent<DoubleComponent>(e1,
      DoubleComponent(0.0));
  ASSERT_NE(nullptr, comp4);
  auto comp5 = manager.CreateComponent<DoubleComponent>(e2,
      DoubleComponent(2.0));
  ASSERT_NE(nullptr, comp5);

  // e1 and e2 have a new double component, but they are not considered new
  // entities
  EXPECT_EQ(0, (newCount<IntComponent, DoubleComponent>(manager)));
  // Only e3 is considered new
  EXPECT_EQ(1, newCount<IntComponent>(manager));
}

////////////////////////////////////////////////
TEST_P(EntityComponentManagerFixture,
       GZ_UTILS_TEST_DISABLED_ON_WIN32(EachRemoveBasic))
{
  // Create an entities
  Entity e1 = manager.CreateEntity();
  Entity e2 = manager.CreateEntity();
  EXPECT_EQ(2u, manager.EntityCount());

  // Add components to each entity
  auto comp1 = manager.CreateComponent<IntComponent>(e1, IntComponent(123));
  ASSERT_NE(nullptr, comp1);
  auto comp2 = manager.CreateComponent<IntComponent>(e2, IntComponent(456));
  ASSERT_NE(nullptr, comp2);

  // Remove an entity.
  manager.RequestRemoveEntity(e1);
  EXPECT_EQ(1, removedCount<IntComponent>(manager));
  manager.RequestRemoveEntity(e2);
  EXPECT_EQ(2, removedCount<IntComponent>(manager));

  // This would normally be done after each simulation step after systems are
  // updated
  EXPECT_TRUE(manager.HasNewEntities());
  manager.RunClearNewlyCreatedEntities();
  EXPECT_FALSE(manager.HasNewEntities());
  // But it shouldn't affect removed entities
  EXPECT_EQ(2, removedCount<IntComponent>(manager));

  manager.ProcessEntityRemovals();
  EXPECT_EQ(0, removedCount<IntComponent>(manager));
}

////////////////////////////////////////////////
TEST_P(EntityComponentManagerFixture,
    GZ_UTILS_TEST_DISABLED_ON_WIN32(EachRemoveAlreadyRemove))
{
  // Create an entities
  Entity e1 = manager.CreateEntity();
  Entity e2 = manager.CreateEntity();
  EXPECT_EQ(2u, manager.EntityCount());

  // Add components to each entity
  auto comp1 = manager.CreateComponent<IntComponent>(e1, IntComponent(123));
  ASSERT_NE(nullptr, comp1);
  auto comp2 = manager.CreateComponent<IntComponent>(e2, IntComponent(456));
  ASSERT_NE(nullptr, comp2);
  manager.RequestRemoveEntity(e2);

  manager.ProcessEntityRemovals();

  // try erasing an already removed entity
  manager.RequestRemoveEntity(e2);
  EXPECT_EQ(0, removedCount<IntComponent>(manager));
}

////////////////////////////////////////////////
TEST_P(EntityComponentManagerFixture,
       GZ_UTILS_TEST_DISABLED_ON_WIN32(EachRemoveAfterRebuild))
{
  // Test after rebuild
  Entity e1 = manager.CreateEntity();
  EXPECT_EQ(1u, manager.EntityCount());

  auto comp1 = manager.CreateComponent<IntComponent>(e1, IntComponent(123));
  ASSERT_NE(nullptr, comp1);
  EXPECT_EQ(1, newCount<IntComponent>(manager));
  manager.RunClearNewlyCreatedEntities();

  manager.RequestRemoveEntity(e1);
  EXPECT_EQ(1, removedCount<IntComponent>(manager));

  manager.RebuildViews();
  EXPECT_EQ(1, removedCount<IntComponent>(manager));
}

////////////////////////////////////////////////
TEST_P(EntityComponentManagerFixture,
       GZ_UTILS_TEST_DISABLED_ON_WIN32(EachRemoveAddComponentToRemoveEntity))
{
  Entity e1 = manager.CreateEntity();
  auto comp1 = manager.CreateComponent<IntComponent>(e1, IntComponent(123));
  ASSERT_NE(nullptr, comp1);
  manager.RunClearNewlyCreatedEntities();
  manager.RequestRemoveEntity(e1);

  // Add a new component to an removed entity. This should be possible since the
  // entity is only scheduled to be removed.
  auto comp2 = manager.CreateComponent<DoubleComponent>(e1,
      DoubleComponent(0.0));
  ASSERT_NE(nullptr, comp2);
  EXPECT_EQ(1, removedCount<IntComponent>(manager));
  EXPECT_EQ(1, (removedCount<IntComponent, DoubleComponent>(manager)));
}

////////////////////////////////////////////////
TEST_P(EntityComponentManagerFixture,
       GZ_UTILS_TEST_DISABLED_ON_WIN32(EachRemoveAllRemove))
{
  // Test when all entities are removed
  Entity e1 = manager.CreateEntity();
  Entity e2 = manager.CreateEntity();
  auto comp1 = manager.CreateComponent<IntComponent>(e1, IntComponent(123));
  ASSERT_NE(nullptr, comp1);
  auto comp2 = manager.CreateComponent<IntComponent>(e2, IntComponent(456));
  ASSERT_NE(nullptr, comp2);
  EXPECT_EQ(2u, manager.EntityCount());

  manager.RequestRemoveEntities();
  EXPECT_EQ(2, removedCount<IntComponent>(manager));

  manager.ProcessEntityRemovals();
  EXPECT_EQ(0, removedCount<IntComponent>(manager));
}

////////////////////////////////////////////////
TEST_P(EntityComponentManagerFixture,
       GZ_UTILS_TEST_DISABLED_ON_WIN32(EachNewEachRemove))
{
  // Test EachNew and EachRemove together
  Entity e1 = manager.CreateEntity();
  Entity e2 = manager.CreateEntity();
  auto comp1 = manager.CreateComponent<IntComponent>(e1, IntComponent(123));
  ASSERT_NE(nullptr, comp1);
  auto comp2 = manager.CreateComponent<IntComponent>(e2, IntComponent(456));
  ASSERT_NE(nullptr, comp2);
  EXPECT_EQ(2u, manager.EntityCount());

  EXPECT_EQ(2, newCount<IntComponent>(manager));
  EXPECT_EQ(0, removedCount<IntComponent>(manager));

  // Remove an entity.
  manager.RequestRemoveEntity(e1);
  // An entity can be considered new even if there is a request to remove it.
  EXPECT_EQ(2, newCount<IntComponent>(manager));
  EXPECT_EQ(1, removedCount<IntComponent>(manager));

  // ProcessEntityRemovals and ClearNewlyCreatedEntities would be called
  // together after a simulation step
  manager.RunClearNewlyCreatedEntities();
  manager.ProcessEntityRemovals();

  EXPECT_EQ(0, newCount<IntComponent>(manager));
  EXPECT_EQ(0, removedCount<IntComponent>(manager));
}

////////////////////////////////////////////////
TEST_P(EntityComponentManagerFixture,
       GZ_UTILS_TEST_DISABLED_ON_WIN32(EachGetsNewOldRemove))
{
  // Test that an Each call gets new, old, and removed entities
  Entity e1 = manager.CreateEntity();
  Entity e2 = manager.CreateEntity();
  auto comp1 = manager.CreateComponent<IntComponent>(e1, IntComponent(123));
  ASSERT_NE(nullptr, comp1);
  auto comp2 = manager.CreateComponent<IntComponent>(e2, IntComponent(456));
  ASSERT_NE(nullptr, comp2);
  EXPECT_EQ(2u, manager.EntityCount());

  EXPECT_EQ(2, eachCount<IntComponent>(manager));
  EXPECT_EQ(2, newCount<IntComponent>(manager));
  EXPECT_EQ(0, removedCount<IntComponent>(manager));

  // Remove an entity.
  manager.RequestRemoveEntity(e1);
  // Each gets entities that removed
  EXPECT_EQ(2, eachCount<IntComponent>(manager));
  // An entity can be considered new even if there is a request to remove it.
  EXPECT_EQ(2, newCount<IntComponent>(manager));
  EXPECT_EQ(1, removedCount<IntComponent>(manager));

  // ProcessEntityRemovals and ClearNewlyCreatedEntities would be called
  // together after a simulation step
  manager.RunClearNewlyCreatedEntities();
  manager.ProcessEntityRemovals();

  // One entity is removed, one left
  EXPECT_EQ(1, eachCount<IntComponent>(manager));
  EXPECT_EQ(0, newCount<IntComponent>(manager));
  EXPECT_EQ(0, removedCount<IntComponent>(manager));
}

//////////////////////////////////////////////////
TEST_P(EntityComponentManagerFixture,
    GZ_UTILS_TEST_DISABLED_ON_WIN32(EachAddRemoveComponent))
{
  // test calling ecm.Each on entities that have components added/removed
  // frequently. This is common with *Cmd components

  Entity e1 = manager.CreateEntity();
  EXPECT_EQ(1u, manager.EntityCount());
  EXPECT_EQ(0, eachCount<IntComponent>(manager));
  auto comp = manager.Component<IntComponent>(e1);
  EXPECT_EQ(nullptr, comp);

  // add a component
  auto comp1 = manager.CreateComponent<IntComponent>(e1, IntComponent(123));
  ASSERT_NE(nullptr, comp1);
  EXPECT_EQ(1, eachCount<IntComponent>(manager));
  comp = manager.Component<IntComponent>(e1);
  ASSERT_NE(nullptr, comp);
  EXPECT_EQ(123, comp->Data());
  EXPECT_EQ(123, comp1->Data());
  EXPECT_EQ(comp, comp1);

  // remove a component
  EXPECT_TRUE(manager.RemoveComponent(e1, IntComponent::typeId));
  EXPECT_EQ(nullptr, manager.Component<IntComponent>(e1));
  EXPECT_EQ(0, eachCount<IntComponent>(manager));

  // add the same type of component back in
  auto comp2 = manager.CreateComponent<IntComponent>(e1, IntComponent(456));
  ASSERT_NE(nullptr, comp2);
  EXPECT_EQ(1, eachCount<IntComponent>(manager));
  comp = manager.Component<IntComponent>(e1);
  ASSERT_NE(nullptr, comp);
  EXPECT_EQ(456, comp->Data());
  EXPECT_EQ(456, comp2->Data());
  EXPECT_EQ(comp, comp2);

  // remove the component again
  EXPECT_TRUE(manager.RemoveComponent(e1, IntComponent::typeId));
  EXPECT_EQ(nullptr, manager.Component<IntComponent>(e1));
  EXPECT_EQ(0, eachCount<IntComponent>(manager));

  // add and remove the component before calling ecm.Each. This is to make sure
  // that the views remove any entities in their toAddEntities queue if required
  // components for entities in a view's toAddEntities queue are removed before
  // calling Each, since a view's toAddEntities queue is processed (and then
  // cleared) in an Each call
  auto comp3 = manager.CreateComponent<IntComponent>(e1, IntComponent(789));
  ASSERT_NE(nullptr, comp3);
  comp = manager.Component<IntComponent>(e1);
  ASSERT_NE(nullptr, comp);
  EXPECT_EQ(789, comp->Data());
  EXPECT_EQ(789, comp3->Data());
  EXPECT_EQ(comp, comp3);
  EXPECT_TRUE(manager.RemoveComponent(e1, IntComponent::typeId));
  EXPECT_EQ(nullptr, manager.Component<IntComponent>(e1));
  // call ecm.Each after adding/removing the component
  EXPECT_EQ(0, eachCount<IntComponent>(manager));
}

//////////////////////////////////////////////////
TEST_P(EntityComponentManagerFixture,
       GZ_UTILS_TEST_DISABLED_ON_WIN32(EntityByComponents))
{
  // Create some entities
  Entity eInt = manager.CreateEntity();
  Entity eUint = manager.CreateEntity();
  Entity eIntUint = manager.CreateEntity();
  EXPECT_EQ(3u, manager.EntityCount());

  // Add components of different types to each entity
  auto comp1 = manager.CreateComponent<IntComponent>(eInt, IntComponent(-123));
  ASSERT_NE(nullptr, comp1);
  auto comp2 = manager.CreateComponent<StringComponent>(eInt,
      StringComponent("int"));
  ASSERT_NE(nullptr, comp2);

  auto comp3 = manager.CreateComponent<UIntComponent>(eUint,
      UIntComponent(456u));
  ASSERT_NE(nullptr, comp3);
  auto comp4 = manager.CreateComponent<StringComponent>(eUint,
      StringComponent("uint"));
  ASSERT_NE(nullptr, comp4);

  auto comp5 = manager.CreateComponent<IntComponent>(eIntUint,
      IntComponent(789));
  ASSERT_NE(nullptr, comp5);
  auto comp6 = manager.CreateComponent<UIntComponent>(eIntUint,
      UIntComponent(789u));
  ASSERT_NE(nullptr, comp6);
  auto comp7 = manager.CreateComponent<StringComponent>(eIntUint,
      StringComponent("int-uint"));
  ASSERT_NE(nullptr, comp7);

  // Get entities by the value of their components
  EXPECT_EQ(eInt, manager.EntityByComponents(IntComponent(-123)));
  EXPECT_EQ(eInt, manager.EntityByComponents(StringComponent("int")));
  EXPECT_EQ(eInt, manager.EntityByComponents(StringComponent("int"),
      IntComponent(-123)));

  EXPECT_EQ(eUint, manager.EntityByComponents(UIntComponent(456u)));
  EXPECT_EQ(eUint, manager.EntityByComponents(StringComponent("uint")));
  EXPECT_EQ(eUint, manager.EntityByComponents(StringComponent("uint"),
      UIntComponent(456u)));

  EXPECT_EQ(eIntUint, manager.EntityByComponents(IntComponent(789)));
  EXPECT_EQ(eIntUint, manager.EntityByComponents(UIntComponent(789u)));
  EXPECT_EQ(eIntUint, manager.EntityByComponents(StringComponent("int-uint")));
  EXPECT_EQ(eIntUint, manager.EntityByComponents(IntComponent(789),
      UIntComponent(789u)));
  EXPECT_EQ(eIntUint, manager.EntityByComponents(StringComponent("int-uint"),
      IntComponent(789), UIntComponent(789u)));

  EXPECT_EQ(kNullEntity, manager.EntityByComponents(IntComponent(123456)));
  EXPECT_EQ(kNullEntity, manager.EntityByComponents(UIntComponent(123u)));
  EXPECT_EQ(kNullEntity, manager.EntityByComponents(BoolComponent(true)));
  EXPECT_EQ(kNullEntity, manager.EntityByComponents(StringComponent("123456")));
  EXPECT_EQ(kNullEntity, manager.EntityByComponents(StringComponent("int"),
      UIntComponent(456u)));
  EXPECT_EQ(kNullEntity, manager.EntityByComponents(UIntComponent(456u),
      UIntComponent(789u)));
  EXPECT_EQ(kNullEntity, manager.EntityByComponents(IntComponent(-123),
      UIntComponent(456u)));

  // Multiple entities
  Entity eInt2 = manager.CreateEntity();
  EXPECT_EQ(4u, manager.EntityCount());

  auto comp8 = manager.CreateComponent<IntComponent>(eInt2, IntComponent(-123));
  ASSERT_NE(nullptr, comp8);
  auto comp9 = manager.CreateComponent<StringComponent>(eInt2,
      StringComponent("int2"));
  ASSERT_NE(nullptr, comp9);

  auto entities = manager.EntitiesByComponents(IntComponent(-123));
  EXPECT_EQ(2u, entities.size());

  entities = manager.EntitiesByComponents(StringComponent("int2"));
  EXPECT_EQ(1u, entities.size());
}

/////////////////////////////////////////////////
TEST_P(EntityComponentManagerFixture,
       GZ_UTILS_TEST_DISABLED_ON_WIN32(EntityGraph))
{
  EXPECT_EQ(0u, manager.EntityCount());

  /*
   *        1
   *      /   \
   *     2     3
   *  / / \ \
   * 4 5   6 7
   */

  // Create a few entities
  auto e1 = manager.CreateEntity();
  auto e2 = manager.CreateEntity();
  auto e3 = manager.CreateEntity();
  auto e4 = manager.CreateEntity();
  auto e5 = manager.CreateEntity();
  auto e6 = manager.CreateEntity();
  auto e7 = manager.CreateEntity();
  EXPECT_EQ(7u, manager.EntityCount());

  // Set parents
  EXPECT_TRUE(manager.SetParentEntity(e2, e1));
  EXPECT_TRUE(manager.SetParentEntity(e3, e1));
  EXPECT_TRUE(manager.SetParentEntity(e4, e2));
  EXPECT_TRUE(manager.SetParentEntity(e5, e2));
  EXPECT_TRUE(manager.SetParentEntity(e6, e2));
  EXPECT_TRUE(manager.SetParentEntity(e7, e2));

  EXPECT_FALSE(manager.SetParentEntity(e1, Entity(1000)));
  EXPECT_FALSE(manager.SetParentEntity(Entity(1000), e1));

  // Check their parents
  EXPECT_EQ(kNullEntity, manager.ParentEntity(e1));
  EXPECT_EQ(e1, manager.ParentEntity(e2));
  EXPECT_EQ(e1, manager.ParentEntity(e3));
  EXPECT_EQ(e2, manager.ParentEntity(e4));
  EXPECT_EQ(e2, manager.ParentEntity(e5));
  EXPECT_EQ(e2, manager.ParentEntity(e6));
  EXPECT_EQ(e2, manager.ParentEntity(e7));

  // Detach from graph
  EXPECT_TRUE(manager.SetParentEntity(e7, kNullEntity));
  EXPECT_EQ(kNullEntity, manager.ParentEntity(e7));

  // Reparent
  EXPECT_TRUE(manager.SetParentEntity(e5, e3));
  EXPECT_EQ(e3, manager.ParentEntity(e5));

  /*        1       7
   *      /   \
   *     2     3
   *    / \     \
   *   4   6     5
   */

  // Add components
  auto comp1 = manager.CreateComponent<Even>(e2, {});
  ASSERT_NE(nullptr, comp1);
  auto comp2 = manager.CreateComponent<Even>(e4, {});
  ASSERT_NE(nullptr, comp2);
  auto comp3 = manager.CreateComponent<Even>(e6, {});
  ASSERT_NE(nullptr, comp3);

  auto comp4 = manager.CreateComponent<Odd>(e1, {});
  ASSERT_NE(nullptr, comp4);
  auto comp5 = manager.CreateComponent<Odd>(e3, {});
  ASSERT_NE(nullptr, comp5);
  auto comp6 = manager.CreateComponent<Odd>(e5, {});
  ASSERT_NE(nullptr, comp6);
  auto comp7 = manager.CreateComponent<Odd>(e7, {});
  ASSERT_NE(nullptr, comp7);

  // Get children by components
  {
    auto result = manager.ChildrenByComponents(e1, Even());
    ASSERT_GE(1u, result.size());
    EXPECT_EQ(e2, result.front());
  }
  {
    auto result = manager.ChildrenByComponents(e1, Odd());
    ASSERT_GE(1u, result.size());
    EXPECT_EQ(e3, result.front());
  }
  {
    auto result = manager.ChildrenByComponents(e2, Even());
    ASSERT_GE(2u, result.size());
    EXPECT_TRUE(std::find(result.begin(), result.end(), e4) != result.end());
    EXPECT_TRUE(std::find(result.begin(), result.end(), e6) != result.end());
  }
  {
    auto result = manager.ChildrenByComponents(e2, Odd());
    ASSERT_TRUE(result.empty());
  }
  {
    auto result = manager.ChildrenByComponents(e3, Even());
    ASSERT_TRUE(result.empty());
  }
  {
    auto result = manager.ChildrenByComponents(e3, Odd());
    ASSERT_GE(1u, result.size());
    EXPECT_EQ(e5, result.front());
  }
  {
    auto result = manager.ChildrenByComponents(e4, Even());
    ASSERT_TRUE(result.empty());
  }
  {
    auto result = manager.ChildrenByComponents(e4, Odd());
    ASSERT_TRUE(result.empty());
  }
  {
    auto result = manager.ChildrenByComponents(e5, Even());
    ASSERT_TRUE(result.empty());
  }
  {
    auto result = manager.ChildrenByComponents(e5, Odd());
    ASSERT_TRUE(result.empty());
  }
  {
    auto result = manager.ChildrenByComponents(e6, Even());
    ASSERT_TRUE(result.empty());
  }
  {
    auto result = manager.ChildrenByComponents(e6, Odd());
    ASSERT_TRUE(result.empty());
  }

  // Remove recursively (e2, e4, e6)
  manager.RequestRemoveEntity(e2);
  manager.ProcessEntityRemovals();
  EXPECT_EQ(4u, manager.EntityCount());
  EXPECT_FALSE(manager.HasEntity(e2));
  EXPECT_FALSE(manager.HasEntity(e4));
  EXPECT_FALSE(manager.HasEntity(e6));
}

/////////////////////////////////////////////////
TEST_P(EntityComponentManagerFixture, GZ_UTILS_TEST_DISABLED_ON_WIN32(State))
{
  // Entities and components
  Entity e1{1};
  Entity e2{2};
  Entity e3{3};
  Entity e4{4};

  int e1c0{123};
  double e1c1{0.456};
  double e2c0{0.123};
  std::string e2c1{"string"};
  int e3c0{456};
  int e3c0New{654};
  int e4c0{789u};

  // Fill manager with entities and components
  {
    // Entities
    EXPECT_EQ(e1, manager.CreateEntity());
    EXPECT_EQ(e2, manager.CreateEntity());
    EXPECT_EQ(e3, manager.CreateEntity());
    EXPECT_EQ(3u, manager.EntityCount());

    // Components
    auto comp1 = manager.CreateComponent<IntComponent>(e1, IntComponent(e1c0));
    ASSERT_NE(nullptr, comp1);
    auto comp2 = manager.CreateComponent<DoubleComponent>(e2,
        DoubleComponent(e2c0));
    ASSERT_NE(nullptr, comp2);
    auto comp3 = manager.CreateComponent<StringComponent>(e2,
        StringComponent(e2c1));
    ASSERT_NE(nullptr, comp3);
    auto comp4 = manager.CreateComponent<IntComponent>(e3, IntComponent(e3c0));
    ASSERT_NE(nullptr, comp4);
  }

  // Serialize into a message
  msgs::SerializedStateMap stateMsg;
  manager.State(stateMsg);

  // Check message
  {
    ASSERT_EQ(3, stateMsg.entities_size());

    auto iter = stateMsg.entities().find(e1);
    const auto &e1Msg = iter->second;
    EXPECT_EQ(e1, e1Msg.id());
    ASSERT_EQ(1, e1Msg.components_size());

    auto compIter = e1Msg.components().begin();
    const auto &e1c0Msg = compIter->second;
    EXPECT_EQ(IntComponent::typeId, e1c0Msg.type());
    EXPECT_EQ(e1c0, std::stoi(e1c0Msg.component()));

    iter = stateMsg.entities().find(e2);
    const auto &e2Msg = iter->second;
    EXPECT_EQ(e2, e2Msg.id());
    ASSERT_EQ(2u, e2Msg.components().size());

    compIter = e2Msg.components().begin();
    if (compIter->second.type() == DoubleComponent::typeId)
    {
      const auto &e2c0Msg = compIter->second;
      EXPECT_EQ(DoubleComponent::typeId, e2c0Msg.type());
      EXPECT_DOUBLE_EQ(e2c0, std::stod(e2c0Msg.component()));
    }
    else
    {
      const auto &e2c1Msg = compIter->second;
      EXPECT_EQ(StringComponent::typeId, e2c1Msg.type());
      EXPECT_EQ(e2c1, e2c1Msg.component());
    }

    compIter++;
    if (compIter->second.type() == DoubleComponent::typeId)
    {
      const auto &e2c0Msg = compIter->second;
      EXPECT_EQ(DoubleComponent::typeId, e2c0Msg.type());
      EXPECT_DOUBLE_EQ(e2c0, std::stod(e2c0Msg.component()));
    }
    else
    {
      const auto &e2c1Msg = compIter->second;
      EXPECT_EQ(StringComponent::typeId, e2c1Msg.type());
      EXPECT_EQ(e2c1, e2c1Msg.component());
    }

    iter = stateMsg.entities().find(e3);
    const auto &e3Msg = iter->second;
    EXPECT_EQ(e3, e3Msg.id());
    ASSERT_EQ(1u, e1Msg.components().size());

    const auto &e3c0Msg = e3Msg.components().begin()->second;
    EXPECT_EQ(IntComponent::typeId, e3c0Msg.type());
    EXPECT_EQ(e3c0, std::stoi(e3c0Msg.component()));
  }

  // Serialize changed state into a message, it should be the same
  {
    auto changedStateMsg = manager.ChangedState();
    EXPECT_EQ(3, changedStateMsg.entities_size());
  }

  // Mark entities as not new
  manager.RunClearNewlyCreatedEntities();

  // Changed state should be empty
  {
    auto changedStateMsg = manager.ChangedState();
    EXPECT_EQ(0, changedStateMsg.entities_size());
  }

  // Deserialize into a new ECM
  EntityComponentManager newEcm;
  newEcm.SetState(stateMsg);

  // Check ECM
  {
    EXPECT_EQ(3u, newEcm.EntityCount());

    EXPECT_TRUE(newEcm.HasEntity(e1));

    EXPECT_TRUE(newEcm.HasComponentType(IntComponent::typeId));
    const auto &e1c0Comp = newEcm.Component<IntComponent>(e1);
    ASSERT_NE(nullptr, e1c0Comp);
    EXPECT_EQ(e1c0, e1c0Comp->Data());

    EXPECT_TRUE(newEcm.HasEntity(e2));

    EXPECT_TRUE(newEcm.HasComponentType(DoubleComponent::typeId));
    const auto &e2c0Comp = newEcm.Component<DoubleComponent>(e2);
    ASSERT_NE(nullptr, e2c0Comp);
    EXPECT_DOUBLE_EQ(e2c0, e2c0Comp->Data());

    EXPECT_TRUE(newEcm.HasComponentType(StringComponent::typeId));
    const auto &e2c1Comp = newEcm.Component<StringComponent>(e2);
    ASSERT_NE(nullptr, e2c1Comp);
    EXPECT_EQ(e2c1, e2c1Comp->Data());

    EXPECT_TRUE(newEcm.HasEntity(e3));

    EXPECT_TRUE(newEcm.HasComponentType(IntComponent::typeId));
    const auto &e3c0Comp = newEcm.Component<IntComponent>(e3);
    ASSERT_NE(nullptr, e3c0Comp);
    EXPECT_EQ(e3c0, e3c0Comp->Data());
  }

  // Update message to change entities / components
  {
    // e1 has a component removed and another added
    google::protobuf::Map<uint64_t, msgs::SerializedEntityMap>::iterator iter
      = stateMsg.mutable_entities()->find(e1);
    ASSERT_TRUE(iter != stateMsg.mutable_entities()->end());

    msgs::SerializedEntityMap &e1Msg = iter->second;

    EXPECT_EQ(1, e1Msg.components_size());
    msgs::SerializedComponent &e1c0Msg =
      e1Msg.mutable_components()->begin()->second;
    e1c0Msg.set_remove(true);

    msgs::SerializedComponent e1c1Msg;
    e1c1Msg.set_type(DoubleComponent::typeId);
    e1c1Msg.set_component(std::to_string(e1c1));
    (*e1Msg.mutable_components())[e1c1Msg.type()] = e1c1Msg;

    // e2 is removed
    iter = stateMsg.mutable_entities()->find(e2);
    msgs::SerializedEntityMap &e2Msg = iter->second;
    e2Msg.set_remove(true);

    // e3 has a component updated
    iter = stateMsg.mutable_entities()->find(e3);
    msgs::SerializedEntityMap &e3Msg = iter->second;

    ASSERT_EQ(1, e3Msg.components_size());
    msgs::SerializedComponent &e3c0Msg =
      e3Msg.mutable_components()->begin()->second;
    e3c0Msg.set_component(std::to_string(e3c0New));

    // e4 is a new entity
    msgs::SerializedEntityMap e4Msg;
    e4Msg.set_id(e4);
    msgs::SerializedComponent e4c0Msg;
    e4c0Msg.set_type(IntComponent::typeId);
    e4c0Msg.set_component(std::to_string(e4c0));
    (*e4Msg.mutable_components())[e4c0Msg.type()] = e4c0Msg;
    (*stateMsg.mutable_entities())[static_cast<int64_t>(e4)] = e4Msg;
  }

  // Set new state on top of previous one
  manager.SetState(stateMsg);

  // Check ECM was properly updated
  {
    // Check the changed state
    auto changedStateMsg = manager.ChangedState();
    EXPECT_EQ(4, changedStateMsg.entities_size());

    const auto &e4Msg = changedStateMsg.entities(0);
    EXPECT_EQ(e4, e4Msg.id());
    EXPECT_FALSE(e4Msg.remove());
    EXPECT_EQ(1, e4Msg.components().size());

    const auto &e2Msg = changedStateMsg.entities(1);
    EXPECT_EQ(e2, e2Msg.id());
    EXPECT_TRUE(e2Msg.remove());
    EXPECT_EQ(2, e2Msg.components().size());

    // Check that e2 has been marked for removal
    EXPECT_EQ(4u, manager.EntityCount());
    EXPECT_TRUE(manager.HasEntity(e2));
    EXPECT_EQ(1, removedCount<DoubleComponent>(manager));

    // Process removal
    manager.ProcessEntityRemovals();

    EXPECT_EQ(3u, manager.EntityCount());

    // e1 is still there
    EXPECT_TRUE(manager.HasEntity(e1));

    // e1c0 is gone
    const auto &e1c0Comp = manager.Component<IntComponent>(e1);
    EXPECT_EQ(nullptr, e1c0Comp);

    // e1c1 is new
    const auto &e1c1Comp = manager.Component<DoubleComponent>(e1);
    ASSERT_NE(nullptr, e1c1Comp);
    EXPECT_DOUBLE_EQ(e1c1, e1c1Comp->Data());

    // e2 was removed
    EXPECT_FALSE(manager.HasEntity(e2));

    // e3 is still there
    EXPECT_TRUE(manager.HasEntity(e3));

    // e3c0 is updated
    const auto &e3c0Comp = manager.Component<IntComponent>(e3);
    EXPECT_NE(nullptr, e3c0Comp);
    EXPECT_EQ(e3c0New, e3c0Comp->Data());

    // e4 was created
    EXPECT_TRUE(manager.HasEntity(e4));

    const auto &e4c0Comp = manager.Component<IntComponent>(e4);
    ASSERT_NE(nullptr, e4c0Comp);
    EXPECT_DOUBLE_EQ(e4c0, e4c0Comp->Data());
  }

  // Serialize into a message with selected entities and components
  {
    msgs::SerializedStateMap stateMsg2;
    manager.State(stateMsg2, {e3, e4}, {IntComponent::typeId});

    ASSERT_EQ(2, stateMsg2.entities_size());

    auto iter = stateMsg2.entities().find(e3);
    const auto &e3Msg = iter->second;
    EXPECT_EQ(e3, e3Msg.id());
    ASSERT_EQ(1u, e3Msg.components().size());

    auto compIter = e3Msg.components().begin();
    const auto &e3c0Msg = compIter->second;
    EXPECT_EQ(IntComponent::typeId, e3c0Msg.type());
    EXPECT_EQ(e3c0New, std::stoi(e3c0Msg.component()));

    iter = stateMsg2.entities().find(e4);
    const auto &e4Msg = iter->second;
    EXPECT_EQ(e4, e4Msg.id());
    ASSERT_EQ(1u, e4Msg.components().size());

    auto compIter4 = e4Msg.components().begin();
    const auto &e4c0Msg = compIter4->second;
    EXPECT_EQ(IntComponent::typeId, e4c0Msg.type());
    EXPECT_EQ(e4c0, std::stoi(e4c0Msg.component()));
  }
}

/////////////////////////////////////////////////
TEST_P(EntityComponentManagerFixture,
       GZ_UTILS_TEST_DISABLED_ON_WIN32(ChangedStateComponents))
{
  // Entity and component
  Entity e1{1};
  int e1c0{123};
  std::string e1c1{"string"};

  // Fill manager with entity
  EXPECT_EQ(e1, manager.CreateEntity());
  EXPECT_EQ(1u, manager.EntityCount());

  // Component
  auto comp1 = manager.CreateComponent<IntComponent>(e1, IntComponent(e1c0));
  ASSERT_NE(nullptr, comp1);

  // Serialize into a message
  msgs::SerializedStateMap stateMsg;
  manager.State(stateMsg);
  ASSERT_EQ(1, stateMsg.entities_size());

  // Mark entities/components as not new
  manager.RunClearNewlyCreatedEntities();
  auto changedStateMsg = manager.ChangedState();
  EXPECT_EQ(0, changedStateMsg.entities_size());

  // create component
  auto compPtr =
      manager.CreateComponent<StringComponent>(e1, StringComponent(e1c1));
  ASSERT_NE(nullptr, compPtr);
  changedStateMsg = manager.ChangedState();
  EXPECT_EQ(1, changedStateMsg.entities_size());
  manager.State(stateMsg);

  // Mark components as not new
  manager.RunSetAllComponentsUnchanged();
  changedStateMsg = manager.ChangedState();
  EXPECT_EQ(0, changedStateMsg.entities_size());

  // modify component
  auto iter = stateMsg.mutable_entities()->find(e1);
  ASSERT_TRUE(iter != stateMsg.mutable_entities()->end());

  msgs::SerializedEntityMap &e1Msg = iter->second;

  auto compIter = e1Msg.mutable_components()->find(compPtr->TypeId());
  ASSERT_TRUE(compIter != e1Msg.mutable_components()->end());

  msgs::SerializedComponent &e1c1Msg = compIter->second;
  EXPECT_EQ(e1c1, e1c1Msg.component());
  e1c1Msg.set_component("test");
  EXPECT_EQ("test", e1c1Msg.component());
  (*e1Msg.mutable_components())[e1c1Msg.type()] = e1c1Msg;

  manager.SetState(stateMsg);
  changedStateMsg = manager.ChangedState();
  EXPECT_EQ(1, changedStateMsg.entities_size());

  // Mark components as not new
  manager.RunSetAllComponentsUnchanged();
  changedStateMsg = manager.ChangedState();
  EXPECT_EQ(0, changedStateMsg.entities_size());

  // remove component
  EXPECT_TRUE(manager.RemoveComponent(e1, StringComponent::typeId));

  changedStateMsg = manager.ChangedState();
  EXPECT_EQ(1, changedStateMsg.entities_size());
}

/////////////////////////////////////////////////
TEST_P(EntityComponentManagerFixture, Descendants)
{
  // - 1
  //   - 2
  //   - 3
  //     - 4
  //       - 5
  //       - 6
  // - 7
  //   - 8

  auto e1 = manager.CreateEntity();

  auto e2 = manager.CreateEntity();
  manager.SetParentEntity(e2, e1);

  auto e3 = manager.CreateEntity();
  manager.SetParentEntity(e3, e1);

  {
    auto ds = manager.Descendants(e1);
    EXPECT_EQ(3u, ds.size());
    EXPECT_NE(ds.end(), ds.find(e1));
    EXPECT_NE(ds.end(), ds.find(e2));
    EXPECT_NE(ds.end(), ds.find(e3));
  }

  {
    auto ds = manager.Descendants(e2);
    EXPECT_EQ(1u, ds.size());
    EXPECT_EQ(ds.end(), ds.find(e1));
    EXPECT_NE(ds.end(), ds.find(e2));
    EXPECT_EQ(ds.end(), ds.find(e3));
  }

  {
    auto ds = manager.Descendants(e3);
    EXPECT_EQ(1u, ds.size());
    EXPECT_EQ(ds.end(), ds.find(e1));
    EXPECT_EQ(ds.end(), ds.find(e2));
    EXPECT_NE(ds.end(), ds.find(e3));
  }

  auto e4 = manager.CreateEntity();
  manager.SetParentEntity(e4, e3);

  auto e5 = manager.CreateEntity();
  manager.SetParentEntity(e5, e4);

  auto e6 = manager.CreateEntity();
  manager.SetParentEntity(e6, e4);

  auto e7 = manager.CreateEntity();

  auto e8 = manager.CreateEntity();
  manager.SetParentEntity(e8, e7);

  {
    auto ds = manager.Descendants(e1);
    EXPECT_EQ(6u, ds.size());
    EXPECT_NE(ds.end(), ds.find(e1));
    EXPECT_NE(ds.end(), ds.find(e2));
    EXPECT_NE(ds.end(), ds.find(e3));
    EXPECT_NE(ds.end(), ds.find(e4));
    EXPECT_NE(ds.end(), ds.find(e5));
    EXPECT_NE(ds.end(), ds.find(e6));
    EXPECT_EQ(ds.end(), ds.find(e7));
    EXPECT_EQ(ds.end(), ds.find(e8));
  }

  {
    // cached values
    auto ds = manager.Descendants(e1);
    EXPECT_EQ(6u, ds.size());
    EXPECT_NE(ds.end(), ds.find(e1));
    EXPECT_NE(ds.end(), ds.find(e2));
    EXPECT_NE(ds.end(), ds.find(e3));
    EXPECT_NE(ds.end(), ds.find(e4));
    EXPECT_NE(ds.end(), ds.find(e5));
    EXPECT_NE(ds.end(), ds.find(e6));
    EXPECT_EQ(ds.end(), ds.find(e7));
    EXPECT_EQ(ds.end(), ds.find(e8));
  }

  {
    auto ds = manager.Descendants(e2);
    EXPECT_EQ(1u, ds.size());
    EXPECT_EQ(ds.end(), ds.find(e1));
    EXPECT_NE(ds.end(), ds.find(e2));
    EXPECT_EQ(ds.end(), ds.find(e3));
    EXPECT_EQ(ds.end(), ds.find(e4));
    EXPECT_EQ(ds.end(), ds.find(e5));
    EXPECT_EQ(ds.end(), ds.find(e6));
    EXPECT_EQ(ds.end(), ds.find(e7));
    EXPECT_EQ(ds.end(), ds.find(e8));
  }

  {
    auto ds = manager.Descendants(e3);
    EXPECT_EQ(4u, ds.size());
    EXPECT_EQ(ds.end(), ds.find(e1));
    EXPECT_EQ(ds.end(), ds.find(e2));
    EXPECT_NE(ds.end(), ds.find(e3));
    EXPECT_NE(ds.end(), ds.find(e4));
    EXPECT_NE(ds.end(), ds.find(e5));
    EXPECT_NE(ds.end(), ds.find(e6));
    EXPECT_EQ(ds.end(), ds.find(e7));
    EXPECT_EQ(ds.end(), ds.find(e8));
  }

  {
    auto ds = manager.Descendants(e4);
    EXPECT_EQ(3u, ds.size());
    EXPECT_EQ(ds.end(), ds.find(e1));
    EXPECT_EQ(ds.end(), ds.find(e2));
    EXPECT_EQ(ds.end(), ds.find(e3));
    EXPECT_NE(ds.end(), ds.find(e4));
    EXPECT_NE(ds.end(), ds.find(e5));
    EXPECT_NE(ds.end(), ds.find(e6));
    EXPECT_EQ(ds.end(), ds.find(e7));
    EXPECT_EQ(ds.end(), ds.find(e8));
  }

  {
    auto ds = manager.Descendants(e5);
    EXPECT_EQ(1u, ds.size());
    EXPECT_EQ(ds.end(), ds.find(e1));
    EXPECT_EQ(ds.end(), ds.find(e2));
    EXPECT_EQ(ds.end(), ds.find(e3));
    EXPECT_EQ(ds.end(), ds.find(e4));
    EXPECT_NE(ds.end(), ds.find(e5));
    EXPECT_EQ(ds.end(), ds.find(e6));
    EXPECT_EQ(ds.end(), ds.find(e7));
    EXPECT_EQ(ds.end(), ds.find(e8));
  }

  {
    auto ds = manager.Descendants(e6);
    EXPECT_EQ(1u, ds.size());
    EXPECT_EQ(ds.end(), ds.find(e1));
    EXPECT_EQ(ds.end(), ds.find(e2));
    EXPECT_EQ(ds.end(), ds.find(e3));
    EXPECT_EQ(ds.end(), ds.find(e4));
    EXPECT_EQ(ds.end(), ds.find(e5));
    EXPECT_NE(ds.end(), ds.find(e6));
    EXPECT_EQ(ds.end(), ds.find(e7));
    EXPECT_EQ(ds.end(), ds.find(e8));
  }

  {
    auto ds = manager.Descendants(e7);
    EXPECT_EQ(2u, ds.size());
    EXPECT_EQ(ds.end(), ds.find(e1));
    EXPECT_EQ(ds.end(), ds.find(e2));
    EXPECT_EQ(ds.end(), ds.find(e3));
    EXPECT_EQ(ds.end(), ds.find(e4));
    EXPECT_EQ(ds.end(), ds.find(e5));
    EXPECT_EQ(ds.end(), ds.find(e6));
    EXPECT_NE(ds.end(), ds.find(e7));
    EXPECT_NE(ds.end(), ds.find(e8));
  }

  {
    auto ds = manager.Descendants(e8);
    EXPECT_EQ(1u, ds.size());
    EXPECT_EQ(ds.end(), ds.find(e1));
    EXPECT_EQ(ds.end(), ds.find(e2));
    EXPECT_EQ(ds.end(), ds.find(e3));
    EXPECT_EQ(ds.end(), ds.find(e4));
    EXPECT_EQ(ds.end(), ds.find(e5));
    EXPECT_EQ(ds.end(), ds.find(e6));
    EXPECT_EQ(ds.end(), ds.find(e7));
    EXPECT_NE(ds.end(), ds.find(e8));
  }

  manager.RequestRemoveEntity(e3);
  manager.ProcessEntityRemovals();

  {
    auto ds = manager.Descendants(e1);
    EXPECT_EQ(2u, ds.size());
    EXPECT_NE(ds.end(), ds.find(e1));
    EXPECT_NE(ds.end(), ds.find(e2));
    EXPECT_EQ(ds.end(), ds.find(e3));
    EXPECT_EQ(ds.end(), ds.find(e4));
    EXPECT_EQ(ds.end(), ds.find(e5));
    EXPECT_EQ(ds.end(), ds.find(e6));
    EXPECT_EQ(ds.end(), ds.find(e7));
    EXPECT_EQ(ds.end(), ds.find(e8));
  }

  {
    auto ds = manager.Descendants(e2);
    EXPECT_EQ(1u, ds.size());
    EXPECT_EQ(ds.end(), ds.find(e1));
    EXPECT_NE(ds.end(), ds.find(e2));
    EXPECT_EQ(ds.end(), ds.find(e3));
    EXPECT_EQ(ds.end(), ds.find(e4));
    EXPECT_EQ(ds.end(), ds.find(e5));
    EXPECT_EQ(ds.end(), ds.find(e6));
    EXPECT_EQ(ds.end(), ds.find(e7));
    EXPECT_EQ(ds.end(), ds.find(e8));
  }

  {
    auto ds = manager.Descendants(e3);
    EXPECT_TRUE(ds.empty());
  }
}

//////////////////////////////////////////////////
TEST_P(EntityComponentManagerFixture,
<<<<<<< HEAD
       GZ_UTILS_TEST_DISABLED_ON_WIN32(SetChanged))
=======
       IGN_UTILS_TEST_DISABLED_ON_WIN32(UpdatePeriodicChangeCache))
{
  Entity e1 = manager.CreateEntity();
  auto c1 = manager.CreateComponent<IntComponent>(e1, IntComponent(123));

  std::unordered_map<ComponentTypeId,
                        std::unordered_set<Entity>> changeTracker;

  // No periodic changes keep cache empty.
  manager.UpdatePeriodicChangeCache(changeTracker);
  EXPECT_EQ(changeTracker.size(), 0u);

  // Create a periodic change.
  manager.SetChanged(e1, c1->TypeId(), ComponentState::PeriodicChange);

  // 1 periodic change, should be reflected in cache.
  manager.UpdatePeriodicChangeCache(changeTracker);
  EXPECT_EQ(changeTracker.size(), 1u);
  EXPECT_EQ(changeTracker[c1->TypeId()].count(e1), 1u);

  manager.RunSetAllComponentsUnchanged();

  // Has periodic change. Cache should be full.
  manager.UpdatePeriodicChangeCache(changeTracker);
  EXPECT_EQ(changeTracker.size(), 1u);
  EXPECT_EQ(changeTracker[c1->TypeId()].count(e1), 1u);
  EXPECT_EQ(changeTracker[c1->TypeId()].size(), 1u);

  // Serialize state
  msgs::SerializedStateMap state;
  manager.PeriodicStateFromCache(state, changeTracker);
  EXPECT_EQ(state.entities().size(), 1u);
  EXPECT_EQ(
    state.entities().find(e1)->second.components().size(), 1u);
  EXPECT_NE(state.entities().find(e1)->second
      .components().find(c1->TypeId()),
    state.entities().find(e1)->second.components().end());

  // Component removed cache should be updated.
  manager.RemoveComponent<IntComponent>(e1);
  manager.UpdatePeriodicChangeCache(changeTracker);
  EXPECT_EQ(changeTracker.size(), 1u);
  EXPECT_EQ(changeTracker[c1->TypeId()].size(), 0u);

  manager.RunSetAllComponentsUnchanged();

  // Add another component to the entity
  auto c2 = manager.CreateComponent<IntComponent>(e1, IntComponent(123));
  manager.UpdatePeriodicChangeCache(changeTracker);

  // Cache does not track additions, only PeriodicChanges
  EXPECT_EQ(changeTracker[c2->TypeId()].size(), 0u);

  // Track change
  manager.SetChanged(e1, c1->TypeId(), ComponentState::PeriodicChange);
  manager.UpdatePeriodicChangeCache(changeTracker);
  EXPECT_EQ(changeTracker[c2->TypeId()].size(), 1u);

  // Entity removed cache should be updated.
  manager.RequestRemoveEntity(e1);
  manager.UpdatePeriodicChangeCache(changeTracker);
  EXPECT_EQ(changeTracker[c2->TypeId()].size(), 0u);
}

//////////////////////////////////////////////////
TEST_P(EntityComponentManagerFixture,
       IGN_UTILS_TEST_DISABLED_ON_WIN32(SetChanged))
>>>>>>> 326cef2b
{
  // Create entities
  Entity e1 = manager.CreateEntity();
  Entity e2 = manager.CreateEntity();
  EXPECT_EQ(2u, manager.EntityCount());

  // Add components to each entity
  auto c1 = manager.CreateComponent<IntComponent>(e1, IntComponent(123));
  ASSERT_NE(nullptr, c1);
  auto c2 = manager.CreateComponent<IntComponent>(e2, IntComponent(456));
  ASSERT_NE(nullptr, c2);

  EXPECT_TRUE(manager.HasOneTimeComponentChanges());
  EXPECT_FALSE(manager.HasPeriodicComponentChanges());
  EXPECT_EQ(0u, manager.ComponentTypesWithPeriodicChanges().size());
  EXPECT_EQ(ComponentState::OneTimeChange,
      manager.ComponentState(e1, c1->TypeId()));
  EXPECT_EQ(ComponentState::OneTimeChange,
      manager.ComponentState(e2, c2->TypeId()));
  EXPECT_EQ(ComponentState::NoChange, manager.ComponentState(999, 888));
  EXPECT_EQ(ComponentState::NoChange, manager.ComponentState(e1, 888));

  // This would normally be done after each simulation step after systems are
  // updated
  manager.RunSetAllComponentsUnchanged();
  EXPECT_FALSE(manager.HasOneTimeComponentChanges());
  EXPECT_FALSE(manager.HasPeriodicComponentChanges());
  EXPECT_EQ(0u, manager.ComponentTypesWithPeriodicChanges().size());
  EXPECT_EQ(ComponentState::NoChange,
      manager.ComponentState(e1, c1->TypeId()));
  EXPECT_EQ(ComponentState::NoChange,
      manager.ComponentState(e2, c2->TypeId()));

  // Marking a component that isn't changed as unchanged again shouldn't effect
  // the ecm's changed state
  manager.RunClearNewlyCreatedEntities();
  EXPECT_EQ(0, manager.ChangedState().entities_size());
  manager.SetChanged(e1, c1->TypeId(), ComponentState::NoChange);
  EXPECT_EQ(ComponentState::NoChange,
      manager.ComponentState(e1, c1->TypeId()));
  EXPECT_FALSE(manager.HasOneTimeComponentChanges());
  EXPECT_FALSE(manager.HasPeriodicComponentChanges());
  EXPECT_EQ(0u, manager.ComponentTypesWithPeriodicChanges().size());
  EXPECT_EQ(0, manager.ChangedState().entities_size());

  // Mark as changed
  manager.SetChanged(e1, c1->TypeId(), ComponentState::PeriodicChange);

  // check that only e1 c1 is serialized into a message
  msgs::SerializedStateMap stateMsg;
  manager.State(stateMsg);
  {
    ASSERT_EQ(1, stateMsg.entities_size());

    auto iter = stateMsg.entities().find(e1);
    const auto &e1Msg = iter->second;
    EXPECT_EQ(e1, e1Msg.id());
    ASSERT_EQ(1, e1Msg.components_size());

    auto compIter = e1Msg.components().begin();
    const auto &e1c1Msg = compIter->second;
    EXPECT_EQ(IntComponent::typeId, e1c1Msg.type());
    EXPECT_EQ(123, std::stoi(e1c1Msg.component()));
  }

  manager.SetChanged(e2, c2->TypeId(), ComponentState::OneTimeChange);

  EXPECT_TRUE(manager.HasOneTimeComponentChanges());
  // Expect a single component type to be marked as PeriodicChange
  EXPECT_TRUE(manager.HasPeriodicComponentChanges());
  ASSERT_EQ(1u, manager.ComponentTypesWithPeriodicChanges().size());
  EXPECT_EQ(IntComponent().TypeId(),
      *manager.ComponentTypesWithPeriodicChanges().begin());
  EXPECT_EQ(ComponentState::PeriodicChange,
      manager.ComponentState(e1, c1->TypeId()));
  EXPECT_EQ(ComponentState::OneTimeChange,
      manager.ComponentState(e2, c2->TypeId()));

  // Remove components
  EXPECT_TRUE(manager.RemoveComponent(e1, c1->TypeId()));

  EXPECT_TRUE(manager.HasOneTimeComponentChanges());
  EXPECT_FALSE(manager.HasPeriodicComponentChanges());
  EXPECT_EQ(0u, manager.ComponentTypesWithPeriodicChanges().size());
  EXPECT_EQ(ComponentState::NoChange,
      manager.ComponentState(e1, c1->TypeId()));

  EXPECT_TRUE(manager.RemoveComponent(e2, c2->TypeId()));

  EXPECT_FALSE(manager.HasOneTimeComponentChanges());
  EXPECT_EQ(ComponentState::NoChange,
      manager.ComponentState(e2, c2->TypeId()));
}

//////////////////////////////////////////////////
TEST_P(EntityComponentManagerFixture,
    GZ_UTILS_TEST_DISABLED_ON_WIN32(SetEntityCreateOffset))
{
  // First entity should have a value of 1.
  Entity entity = manager.CreateEntity();
  EXPECT_EQ(1u, entity);

  // Apply an offset.
  manager.SetEntityCreateOffset(1000);
  Entity entity2 = manager.CreateEntity();
  EXPECT_EQ(1001u, entity2);

  // Apply a lower offset, prints warning but goes through.
  manager.SetEntityCreateOffset(500);
  Entity entity3 = manager.CreateEntity();
  EXPECT_EQ(501u, entity3);
}

//////////////////////////////////////////////////
TEST_P(EntityComponentManagerFixture,
       GZ_UTILS_TEST_DISABLED_ON_WIN32(
           SerializedStateMapMsgAfterRemoveComponent))
{
  // Create entity
  Entity e1 = manager.CreateEntity();
  auto e1c0 =
    manager.CreateComponent<IntComponent>(e1, IntComponent(123));
  ASSERT_NE(nullptr, e1c0);
  auto e1c1 =
    manager.CreateComponent<DoubleComponent>(e1, DoubleComponent(0.0));
  ASSERT_NE(nullptr, e1c1);
  auto e1c2 =
    manager.CreateComponent<StringComponent>(e1, StringComponent("int"));
  ASSERT_NE(nullptr, e1c2);

  // We use this map because the order in which components are iterated
  // through depends on the (undetermined) order of unordered multimaps
  std::map<ComponentTypeId, bool> expectations;
  expectations.insert(std::make_pair(e1c0->TypeId(), false));
  expectations.insert(std::make_pair(e1c1->TypeId(), true));
  expectations.insert(std::make_pair(e1c2->TypeId(), true));

  EXPECT_TRUE(manager.RemoveComponent(e1, e1c1->TypeId()));
  EXPECT_TRUE(manager.RemoveComponent(e1, e1c2->TypeId()));

  // Serialize into a message
  msgs::SerializedStateMap stateMsg;
  manager.State(stateMsg);

  // Check message
  {
    auto iter = stateMsg.entities().find(e1);
    const auto &e1Msg = iter->second;
    auto compIter = e1Msg.components().begin();

    // First component
    const auto &c0 = compIter->second;
    compIter++;
    EXPECT_EQ(c0.remove(), expectations.find(c0.type())->second);

    // Second component
    const auto &c1 = compIter->second;
    compIter++;
    EXPECT_EQ(c1.remove(), expectations.find(c1.type())->second);

    // Third component
    const auto &c2 = compIter->second;
    EXPECT_EQ(c2.remove(), expectations.find(c2.type())->second);
  }

  // Check that removed components don't exist anymore after clearing them
  manager.RunClearRemovedComponents();
  msgs::SerializedStateMap newStateMsg;
  manager.State(newStateMsg);

  // Check message
  {
    auto iter = newStateMsg.entities().find(e1);
    const auto &e1Msg = iter->second;
    EXPECT_EQ(1, e1Msg.components_size());
    auto compIter = e1Msg.components().begin();

    // First component
    const auto &e1c0Msg = compIter->second;
    EXPECT_FALSE(e1c0Msg.remove());
  }
}

//////////////////////////////////////////////////
TEST_P(EntityComponentManagerFixture,
       GZ_UTILS_TEST_DISABLED_ON_WIN32(SerializedStateMsgAfterRemoveComponent))
{
  // Create entity
  Entity e1 = manager.CreateEntity();
  auto e1c0 =
    manager.CreateComponent<IntComponent>(e1, IntComponent(123));
  ASSERT_NE(nullptr, e1c0);
  auto e1c1 =
    manager.CreateComponent<DoubleComponent>(e1, DoubleComponent(0.0));
  ASSERT_NE(nullptr, e1c1);
  auto e1c2 =
    manager.CreateComponent<StringComponent>(e1, StringComponent("int"));
  ASSERT_NE(nullptr, e1c2);

  // We use this map because the order in which components are iterated
  // through depends on the (undetermined) order of unordered multimaps
  std::map<ComponentTypeId, bool> expectations;
  expectations.insert(std::make_pair(e1c0->TypeId(), false));
  expectations.insert(std::make_pair(e1c1->TypeId(), true));
  expectations.insert(std::make_pair(e1c2->TypeId(), true));

  EXPECT_TRUE(manager.RemoveComponent(e1, e1c1->TypeId()));
  EXPECT_TRUE(manager.RemoveComponent(e1, e1c2->TypeId()));

  // Serialize into a message
  msgs::SerializedState stateMsg;
  stateMsg = manager.State();

  // Check message
  {
    auto const &entityMsg = stateMsg.entities(0);

    // First component
    const auto &c0 = entityMsg.components(0);
    EXPECT_EQ(c0.remove(), expectations.find(c0.type())->second);

    // Second component
    const auto &c1 = entityMsg.components(1);
    EXPECT_EQ(c1.remove(), expectations.find(c1.type())->second);

    // Third component
    const auto &c2 = entityMsg.components(2);
    EXPECT_EQ(c2.remove(), expectations.find(c2.type())->second);
  }

  // Check that removed components don't exist anymore after clearing them
  manager.RunClearRemovedComponents();
  msgs::SerializedState newStateMsg;
  newStateMsg = manager.State();

  // Check message
  {
    auto const &entityMsg = newStateMsg.entities(0);
    EXPECT_EQ(1, entityMsg.components_size());

    // First component
    const auto &e1c0Msg = entityMsg.components(0);
    EXPECT_FALSE(e1c0Msg.remove());
  }
}

//////////////////////////////////////////////////
// Verify SerializedStateMap message with no changed components,
// but some removed components
TEST_P(EntityComponentManagerFixture,
       GZ_UTILS_TEST_DISABLED_ON_WIN32(SerializedStateMapMsgCompsRemovedOnly))
{
  // Create entity
  Entity e1 = manager.CreateEntity();
  auto e1c0 =
    manager.CreateComponent<IntComponent>(e1, IntComponent(123));
  ASSERT_NE(nullptr, e1c0);
  auto e1c1 = manager.CreateComponent<DoubleComponent>(e1,
      DoubleComponent(0.0));
  ASSERT_NE(nullptr, e1c1);
  auto e1c2 =
    manager.CreateComponent<StringComponent>(e1, StringComponent("int"));
  ASSERT_NE(nullptr, e1c2);

  manager.RunSetAllComponentsUnchanged();
  EXPECT_TRUE(manager.RemoveComponent(e1, e1c0->TypeId()));
  EXPECT_TRUE(manager.RemoveComponent(e1, e1c2->TypeId()));
  // Serialize into a message
  msgs::SerializedStateMap stateMsg;
  manager.State(stateMsg);

  // Check message
  {
    auto iter = stateMsg.entities().find(e1);
    const auto &e1Msg = iter->second;
    auto compIter = e1Msg.components().begin();

    // Check number of components
    ASSERT_EQ(e1Msg.components().size(), 2u);

    // First component
    const auto &c0 = compIter->second;
    compIter++;
    ASSERT_EQ(c0.remove(), true);

    // Second component
    const auto &c2 = compIter->second;
    ASSERT_EQ(c2.remove(), true);
  }
}

//////////////////////////////////////////////////
// Verify that removed components are correctly filtered when creating a
// SerializedStateMap message
TEST_P(EntityComponentManagerFixture,
       GZ_UTILS_TEST_DISABLED_ON_WIN32(SetRemovedComponentsMsgTypesFilter))
{
  // Create entity
  Entity e1 = manager.CreateEntity();
  auto e1c0 =
    manager.CreateComponent<IntComponent>(e1, IntComponent(123));
  ASSERT_NE(nullptr, e1c0);
  auto e1c1 =
    manager.CreateComponent<DoubleComponent>(e1, DoubleComponent(0.0));
  ASSERT_NE(nullptr, e1c1);
  auto e1c2 =
    manager.CreateComponent<StringComponent>(e1, StringComponent("foo"));
  ASSERT_NE(nullptr, e1c2);

  manager.RunSetAllComponentsUnchanged();
  EXPECT_TRUE(manager.RemoveComponent(e1, e1c0->TypeId()));
  EXPECT_TRUE(manager.RemoveComponent(e1, e1c2->TypeId()));

  // Serialize into a message, providing a list of types to be included
  msgs::SerializedStateMap stateMsg;
  std::unordered_set<Entity> entitySet{e1};
  std::unordered_set<ComponentTypeId> types{e1c0->TypeId(), e1c1->TypeId()};
  manager.State(stateMsg, entitySet, types, false);

  // Check message
  {
    auto iter = stateMsg.entities().find(e1);
    const auto &e1Msg = iter->second;
    auto compIter = e1Msg.components().begin();

    // Check number of components
    ASSERT_EQ(e1Msg.components().size(), 1u);

    // Only component in message should be e1c2
    const auto &c0 = compIter->second;
    EXPECT_EQ(c0.remove(), true);
    EXPECT_EQ(c0.type(), e1c0->TypeId());
  }
}

//////////////////////////////////////////////////
TEST_P(EntityComponentManagerFixture,
       GZ_UTILS_TEST_DISABLED_ON_WIN32(
           RemovedComponentsSyncBetweenServerAndGUI))
{
  // Simulate the GUI's ECM
  EntityCompMgrTest guiManager;

  // Create entity
  Entity e1 = manager.CreateEntity();
  auto e1c0 =
    manager.CreateComponent<IntComponent>(e1, IntComponent(123));
  ASSERT_NE(nullptr, e1c0);
  auto e1c1 =
    manager.CreateComponent<DoubleComponent>(e1, DoubleComponent(0.0));
  ASSERT_NE(nullptr, e1c1);
  auto e1c2 =
    manager.CreateComponent<StringComponent>(e1, StringComponent("int"));
  ASSERT_NE(nullptr, e1c2);

  // We use this map because the order in which components are iterated
  // through depends on the (undetermined) order of unordered multimaps
  std::map<ComponentTypeId, bool> expectationsBeforeRemoving;
  expectationsBeforeRemoving.insert(std::make_pair(e1c0->TypeId(), false));
  expectationsBeforeRemoving.insert(std::make_pair(e1c1->TypeId(), false));
  expectationsBeforeRemoving.insert(std::make_pair(e1c2->TypeId(), false));

  // Serialize server ECM into a message
  msgs::SerializedStateMap stateMsg;
  manager.State(stateMsg);

  // Set GUI's ECM and serialize into a message
  guiManager.SetState(stateMsg);
  msgs::SerializedStateMap guiStateMsg;
  guiManager.State(guiStateMsg);

  // Check sync message
  {
    auto iter = guiStateMsg.entities().find(e1);
    const auto &e1Msg = iter->second;
    auto compIter = e1Msg.components().begin();

    // First component
    const auto &c0 = compIter->second;
    compIter++;
    EXPECT_EQ(c0.remove(), expectationsBeforeRemoving.find(c0.type())->second);

    // Second component
    const auto &c1 = compIter->second;
    compIter++;
    EXPECT_EQ(c1.remove(), expectationsBeforeRemoving.find(c1.type())->second);

    // Third component
    const auto &c2 = compIter->second;
    EXPECT_EQ(c2.remove(), expectationsBeforeRemoving.find(c2.type())->second);
  }

  std::map<ComponentTypeId, bool> expectationsAfterRemoving;
  expectationsAfterRemoving.insert(std::make_pair(e1c0->TypeId(), false));
  expectationsAfterRemoving.insert(std::make_pair(e1c1->TypeId(), true));
  expectationsAfterRemoving.insert(std::make_pair(e1c2->TypeId(), true));

  // Remove components and synchronize again
  EXPECT_TRUE(manager.RemoveComponent(e1, e1c1->TypeId()));
  EXPECT_TRUE(manager.RemoveComponent(e1, e1c2->TypeId()));

  msgs::SerializedStateMap newStateMsg;
  manager.State(newStateMsg);

  EXPECT_TRUE(nullptr != guiManager.Component<IntComponent>(e1));
  EXPECT_TRUE(nullptr != guiManager.Component<DoubleComponent>(e1));
  EXPECT_TRUE(nullptr != guiManager.Component<StringComponent>(e1));
  guiManager.SetState(newStateMsg);
  EXPECT_TRUE(nullptr != guiManager.Component<IntComponent>(e1));
  EXPECT_TRUE(nullptr == guiManager.Component<DoubleComponent>(e1));
  EXPECT_TRUE(nullptr == guiManager.Component<StringComponent>(e1));

  msgs::SerializedStateMap newGuiStateMsg;
  guiManager.State(newGuiStateMsg);

  // Check message
  {
    auto iter = newGuiStateMsg.entities().find(e1);
    const auto &e1Msg = iter->second;
    auto compIter = e1Msg.components().begin();

    // First component
    const auto &c0 = compIter->second;
    compIter++;
    EXPECT_EQ(c0.remove(), expectationsAfterRemoving.find(c0.type())->second);

    // Second component
    const auto &c1 = compIter->second;
    compIter++;
    EXPECT_EQ(c1.remove(), expectationsAfterRemoving.find(c1.type())->second);

    // Third component
    const auto &c2 = compIter->second;
    EXPECT_EQ(c2.remove(), expectationsAfterRemoving.find(c2.type())->second);
  }
}

/// \brief Helper function for comparing the same type of component across two
/// different entities
/// \param[in] _ecm The entity component manager
/// \param[in] _entity1 The first entity
/// \param[in] _entity2 The second entity
/// \param[in] _equal Whether the component's data between _entity1 and
/// _entity2 should be equal (true) or not (false)
/// \tparam ComponentTypeT Component type
template<typename ComponentTypeT>
static void CompareEntityComponents(const EntityComponentManager &_ecm,
    const Entity _entity1, const Entity _entity2, bool _equal)
{
  auto comp1 = _ecm.Component<ComponentTypeT>(_entity1);
  ASSERT_NE(nullptr, comp1);

  auto comp2 = _ecm.Component<ComponentTypeT>(_entity2);
  ASSERT_NE(nullptr, comp2);

  if (_equal)
    EXPECT_EQ(*comp1, *comp2);
  else
    EXPECT_NE(*comp1, *comp2);
}

//////////////////////////////////////////////////
TEST_P(EntityComponentManagerFixture,
    GZ_UTILS_TEST_DISABLED_ON_WIN32(CloneEntities))
{
  // testing entity cloning with the following entity structure:
  // - topLevelEntity
  //    - childEntity1
  //       - grandChildEntity1 (canonical link for childEntity1)
  //    - childEntity2 (canonical link for topLevelEntity)

  const auto allowRename = true;
  const auto noAllowRename = false;

  Entity topLevelEntity = manager.CreateEntity();
  manager.CreateComponent(topLevelEntity, components::Name("topLevelEntity"));
  manager.CreateComponent(topLevelEntity, IntComponent(123));
  manager.CreateComponent(topLevelEntity, StringComponent("string0"));

  Entity childEntity1 = manager.CreateEntity();
  manager.CreateComponent(childEntity1, components::Name("childEntity1"));
  manager.CreateComponent(childEntity1,
      components::ParentEntity(topLevelEntity));
  manager.CreateComponent(childEntity1, IntComponent(456));
  manager.CreateComponent(childEntity1, StringComponent("string1"));

  Entity grandChildEntity1 = manager.CreateEntity();
  manager.CreateComponent(grandChildEntity1,
      components::Name("grandChildEntity1"));
  manager.CreateComponent(grandChildEntity1,
      components::ParentEntity(childEntity1));

  Entity childEntity2 = manager.CreateEntity();
  manager.CreateComponent(childEntity2, components::Name("childEntity2"));
  manager.CreateComponent(childEntity2,
      components::ParentEntity(topLevelEntity));
  manager.CreateComponent(childEntity2, IntComponent(789));
  manager.CreateComponent(childEntity2, StringComponent("string2"));

  manager.CreateComponent(topLevelEntity,
      components::ModelCanonicalLink(childEntity2));
  manager.CreateComponent(childEntity1,
      components::ModelCanonicalLink(grandChildEntity1));
  manager.CreateComponent(childEntity2, components::CanonicalLink());
  manager.CreateComponent(grandChildEntity1, components::CanonicalLink());

  EXPECT_EQ(4u, manager.EntityCount());

  std::unordered_set<Entity> clonedEntities;

  auto validateTopLevelClone =
    [&](const Entity _clonedEntity)
    {
      EXPECT_NE(kNullEntity, _clonedEntity);
      EXPECT_NE(_clonedEntity, topLevelEntity);
      EXPECT_EQ(manager.ComponentTypes(_clonedEntity),
          manager.ComponentTypes(topLevelEntity));
      EXPECT_FALSE(manager.EntityHasComponentType(_clonedEntity,
            components::ParentEntity::typeId));
      CompareEntityComponents<components::Name>(manager, topLevelEntity,
          _clonedEntity, false);
      CompareEntityComponents<IntComponent>(manager, topLevelEntity,
          _clonedEntity, true);
      CompareEntityComponents<StringComponent>(manager, topLevelEntity,
          _clonedEntity, true);
      CompareEntityComponents<components::ModelCanonicalLink>(manager,
          topLevelEntity, _clonedEntity, false);
    };

  // clone the topLevelEntity
  auto clonedTopLevelEntity =
    manager.Clone(topLevelEntity, kNullEntity, "", allowRename);
  EXPECT_EQ(8u, manager.EntityCount());
  clonedEntities.insert(clonedTopLevelEntity);
  validateTopLevelClone(clonedTopLevelEntity);

  auto validateChildClone =
    [&](const Entity _clonedChild, const Entity _originalChild)
    {
      EXPECT_NE(kNullEntity, _clonedChild);
      EXPECT_NE(_clonedChild, _originalChild);
      EXPECT_EQ(manager.ComponentTypes(_clonedChild),
          manager.ComponentTypes(_originalChild));
      auto parentComp =
        manager.Component<components::ParentEntity>(_clonedChild);
      ASSERT_NE(nullptr, parentComp);
      EXPECT_EQ(clonedTopLevelEntity, parentComp->Data());
      CompareEntityComponents<components::Name>(manager, _clonedChild,
          _originalChild, false);
      CompareEntityComponents<IntComponent>(manager, _clonedChild,
          _originalChild, true);
      CompareEntityComponents<StringComponent>(manager, _clonedChild,
          _originalChild, true);
    };

  auto validateGrandChildClone =
    [&](const Entity _clonedEntity, bool _sameParent)
    {
      EXPECT_NE(kNullEntity, _clonedEntity);
      EXPECT_EQ(manager.ComponentTypes(_clonedEntity),
          manager.ComponentTypes(grandChildEntity1));
      CompareEntityComponents<components::Name>(manager, _clonedEntity,
          grandChildEntity1, false);
      CompareEntityComponents<components::ParentEntity>(manager,
          _clonedEntity, grandChildEntity1, _sameParent);
      EXPECT_TRUE(manager.EntitiesByComponents(
            components::ParentEntity(_clonedEntity)).empty());
    };

  // Verify that all child entities were properly cloned
  auto clonedChildEntities = manager.EntitiesByComponents(
      components::ParentEntity(clonedTopLevelEntity));
  EXPECT_EQ(2u, clonedChildEntities.size());
  for (const auto &child : clonedChildEntities)
  {
    clonedEntities.insert(child);

    auto clonedGrandChildren = manager.EntitiesByComponents(
        components::ParentEntity(child));

    auto comparedToOriginalChild = false;
    auto intComp = manager.Component<IntComponent>(child);
    ASSERT_NE(nullptr, intComp);
    if (intComp->Data() == 456)
    {
      validateChildClone(child, childEntity1);
      CompareEntityComponents<components::ModelCanonicalLink>(manager, child,
          childEntity1, false);
      comparedToOriginalChild = true;

      ASSERT_EQ(1u, clonedGrandChildren.size());
      clonedEntities.insert(clonedGrandChildren[0]);
      validateGrandChildClone(clonedGrandChildren[0], false);
      auto parentComp =
        manager.Component<components::ParentEntity>(clonedGrandChildren[0]);
      ASSERT_NE(nullptr, parentComp);
      EXPECT_EQ(child, parentComp->Data());
      EXPECT_NE(nullptr, manager.Component<components::CanonicalLink>(
            clonedGrandChildren[0]));
    }
    else if (intComp->Data() == 789)
    {
      validateChildClone(child, childEntity2);
      EXPECT_NE(nullptr, manager.Component<components::CanonicalLink>(child));
      comparedToOriginalChild = true;

      EXPECT_TRUE(clonedGrandChildren.empty());
    }

    EXPECT_TRUE(comparedToOriginalChild);
  }

  // clone a child entity
  auto grandChildParentComp =
    manager.Component<components::ParentEntity>(grandChildEntity1);
  ASSERT_NE(nullptr, grandChildParentComp);
  auto clonedGrandChildEntity = manager.Clone(grandChildEntity1,
      grandChildParentComp->Data(), "", allowRename);
  EXPECT_EQ(9u, manager.EntityCount());
  clonedEntities.insert(clonedGrandChildEntity);
  validateGrandChildClone(clonedGrandChildEntity, true);

  // Try cloning an entity with a name that already exists, but allow renaming.
  // This should succeed and generate a cloned entity with a unique name.
  const auto existingName = "grandChildEntity1";
  EXPECT_NE(kNullEntity,
      manager.EntityByComponents(components::Name(existingName)));
  auto renamedClonedEntity = manager.Clone(grandChildEntity1,
      grandChildParentComp->Data(), existingName, allowRename);
  EXPECT_EQ(10u, manager.EntityCount());
  clonedEntities.insert(clonedGrandChildEntity);
  validateGrandChildClone(renamedClonedEntity, true);

  // Try cloning an entity with a name that already exists, without allowing
  // renaming. This should fail since entities should have unique names.
  auto failedClonedEntity = manager.Clone(grandChildEntity1,
      grandChildParentComp->Data(), existingName, noAllowRename);
  EXPECT_EQ(10u, manager.EntityCount());
  EXPECT_EQ(kNullEntity, failedClonedEntity);

  // create a joint with a parent and child link
  const std::string parentModelEntityName = "parentModelEntity";
  const std::string parentLinkEntityName = "parentLinkEntity";
  const std::string childLinkEntityName = "childLinkEntity";
  Entity parentModelEntity = manager.CreateEntity();
  manager.CreateComponent(parentModelEntity,
      components::Name(parentModelEntityName));
  Entity parentLinkEntity = manager.CreateEntity();
  manager.CreateComponent(parentLinkEntity,
      components::Name(parentLinkEntityName));
  manager.CreateComponent(parentLinkEntity, components::CanonicalLink());
  manager.CreateComponent(parentLinkEntity,
      components::ParentEntity(parentModelEntity));
  Entity jointEntity = manager.CreateEntity();
  manager.CreateComponent(jointEntity,
      components::ParentEntity(parentModelEntity));
  manager.CreateComponent(jointEntity, components::Name("jointEntity"));
  manager.CreateComponent(jointEntity, components::Joint());
  manager.CreateComponent(jointEntity,
      components::ParentLinkName(parentLinkEntityName));
  manager.CreateComponent(jointEntity,
      components::ChildLinkName(childLinkEntityName));
  Entity childLinkEntity = manager.CreateEntity();
  manager.CreateComponent(childLinkEntity,
      components::ParentEntity(parentModelEntity));
  manager.CreateComponent(childLinkEntity,
      components::Name(childLinkEntityName));
  manager.CreateComponent(childLinkEntity, components::Link());
  EXPECT_EQ(14u, manager.EntityCount());

  // clone a joint that has a parent and child link.
  auto clonedParentModelEntity = manager.Clone(parentModelEntity, kNullEntity,
      "", true);
  ASSERT_NE(kNullEntity, clonedParentModelEntity);
  // We just cloned a model with two links and a joint, a total of 4 new
  // entities.
  EXPECT_EQ(18u, manager.EntityCount());
  clonedEntities.insert(clonedParentModelEntity);
  auto clonedJoints = manager.EntitiesByComponents(
      components::ParentEntity(clonedParentModelEntity), components::Joint());
  ASSERT_EQ(1u, clonedJoints.size());
  clonedEntities.insert(clonedJoints[0]);
  auto clonedChildLinks = manager.EntitiesByComponents(
      components::ParentEntity(clonedParentModelEntity), components::Link());
  ASSERT_EQ(1u, clonedChildLinks.size());
  clonedEntities.insert(clonedChildLinks[0]);
  auto clonedChildCanonicalLinks = manager.EntitiesByComponents(
      components::ParentEntity(clonedParentModelEntity),
      components::CanonicalLink());
  ASSERT_EQ(1u, clonedChildCanonicalLinks.size());
  clonedEntities.insert(clonedChildCanonicalLinks[0]);

  // The cloned joint should have the cloned parent/child link names attached to
  // it, not the original parent/child link names
  auto clonedJointParentLinkName =
    manager.Component<components::ParentLinkName>(clonedJoints[0]);
  ASSERT_NE(nullptr, clonedJointParentLinkName);
  EXPECT_NE(clonedJointParentLinkName->Data(), parentLinkEntityName);
  auto clonedJointChildLinkName =
    manager.Component<components::ChildLinkName>(clonedJoints[0]);
  ASSERT_NE(nullptr, clonedJointChildLinkName);
  EXPECT_NE(clonedJointChildLinkName->Data(), childLinkEntityName);
  auto clonedParentModelName =
    manager.Component<components::Name>(clonedParentModelEntity);
  ASSERT_NE(nullptr, clonedParentModelName);
  auto clonedJointParentModelName = manager.Component<components::Name>(
    manager.Component<components::ParentEntity>(clonedJoints[0])->Data());
  EXPECT_EQ(clonedParentModelName->Data(), clonedJointParentModelName->Data());
  auto clonedChildLinkName =
    manager.Component<components::Name>(clonedChildLinks[0]);
  ASSERT_NE(nullptr, clonedChildLinkName);
  EXPECT_EQ(clonedJointChildLinkName->Data(), clonedChildLinkName->Data());

  // make sure that the name given to each cloned entity is unique
  EXPECT_EQ(9u, clonedEntities.size());
  for (const auto &entity : clonedEntities)
  {
    auto nameComp = manager.Component<components::Name>(entity);
    ASSERT_NE(nullptr, nameComp);
    EXPECT_EQ(1u, manager.EntitiesByComponents(*nameComp).size());
  }

  // try to clone an entity that does not exist
  EXPECT_EQ(kNullEntity, manager.Clone(kNullEntity, topLevelEntity, "",
        allowRename));
  EXPECT_EQ(18u, manager.EntityCount());
}

//////////////////////////////////////////////////
TEST_P(EntityComponentManagerFixture, PinnedEntity)
{
  // Create some entities
  auto e1 = manager.CreateEntity();
  EXPECT_EQ(1u, e1);
  EXPECT_TRUE(manager.HasEntity(e1));

  auto e2 = manager.CreateEntity();
  EXPECT_TRUE(manager.SetParentEntity(e2, e1));
  EXPECT_EQ(2u, e2);
  EXPECT_TRUE(manager.HasEntity(e2));

  auto e3 = manager.CreateEntity();
  EXPECT_EQ(3u, e3);
  EXPECT_TRUE(manager.HasEntity(e3));

  EXPECT_EQ(3u, manager.EntityCount());

  // Mark e1 as unremovable, which should also lock its child entity e2
  manager.PinEntity(e1);

  // Try to remove e1, which is locked entity
  manager.RequestRemoveEntity(e1);
  EXPECT_EQ(3u, manager.EntityCount());
  EXPECT_FALSE(manager.HasEntitiesMarkedForRemoval());
  manager.ProcessEntityRemovals();
  EXPECT_EQ(3u, manager.EntityCount());

  // Try to remove e2, which has been locked recursively
  manager.RequestRemoveEntity(e2);
  EXPECT_EQ(3u, manager.EntityCount());
  EXPECT_FALSE(manager.HasEntitiesMarkedForRemoval());
  manager.ProcessEntityRemovals();
  EXPECT_EQ(3u, manager.EntityCount());

  // Try to remove all entities, which should leave just e1 and e2
  manager.RequestRemoveEntities();
  EXPECT_TRUE(manager.HasEntitiesMarkedForRemoval());
  manager.ProcessEntityRemovals();
  EXPECT_EQ(2u, manager.EntityCount());

  // Unmark e2, and now it should be removable.
  manager.UnpinEntity(e2);
  manager.RequestRemoveEntity(e2);
  EXPECT_EQ(2u, manager.EntityCount());
  EXPECT_TRUE(manager.HasEntitiesMarkedForRemoval());
  manager.ProcessEntityRemovals();
  EXPECT_EQ(1u, manager.EntityCount());

  // Unmark all entities, and now it should be removable.
  manager.UnpinAllEntities();
  manager.RequestRemoveEntities();
  EXPECT_TRUE(manager.HasEntitiesMarkedForRemoval());
  manager.ProcessEntityRemovals();
  EXPECT_EQ(0u, manager.EntityCount());
}

//////////////////////////////////////////////////
/// \brief Test using msgs::SerializedStateMap and msgs::SerializedState
/// to update existing component data between multiple ECMs
TEST_P(EntityComponentManagerFixture,
       GZ_UTILS_TEST_DISABLED_ON_WIN32(StateMsgUpdateComponent))
{
  // create 2 ECMs: one will be modified directly, and the other should be
  // updated to match the first via msgs::SerializedStateMap
  EntityComponentManager originalECMStateMap;
  EntityComponentManager otherECMStateMap;

  // create an entity and component
  auto entity = originalECMStateMap.CreateEntity();
  originalECMStateMap.CreateComponent(entity, IntComponent(1));

  int foundEntities = 0;
  otherECMStateMap.Each<IntComponent>(
      [&](const Entity &, const IntComponent *)
      {
        foundEntities++;
        return true;
      });
  EXPECT_EQ(0, foundEntities);

  // update the other ECM to have the new entity and component
  msgs::SerializedStateMap stateMapMsg;
  originalECMStateMap.State(stateMapMsg);
  otherECMStateMap.SetState(stateMapMsg);
  foundEntities = 0;
  otherECMStateMap.Each<IntComponent>(
      [&](const Entity &, const IntComponent *_intComp)
      {
        foundEntities++;
        EXPECT_EQ(1, _intComp->Data());
        return true;
      });
  EXPECT_EQ(1, foundEntities);

  // modify a component and then share the update with the other ECM
  stateMapMsg.Clear();
  originalECMStateMap.SetComponentData<IntComponent>(entity, 2);
  originalECMStateMap.State(stateMapMsg);
  otherECMStateMap.SetState(stateMapMsg);
  foundEntities = 0;
  otherECMStateMap.Each<IntComponent>(
      [&](const Entity &, const IntComponent *_intComp)
      {
        foundEntities++;
        EXPECT_EQ(2, _intComp->Data());
        return true;
      });
  EXPECT_EQ(1, foundEntities);

  // Run the same test as above, but this time, use a msgs::SerializedState
  // instead of a msgs::SerializedStateMap
  EntityComponentManager originalECMState;
  EntityComponentManager otherECMState;

  foundEntities = 0;
  otherECMState.Each<IntComponent>(
      [&](const Entity &, const IntComponent *)
      {
        foundEntities++;
        return true;
      });
  EXPECT_EQ(0, foundEntities);

  entity = originalECMState.CreateEntity();
  originalECMState.CreateComponent(entity, IntComponent(1));

  auto stateMsg = originalECMState.State();
  otherECMState.SetState(stateMsg);
  foundEntities = 0;
  otherECMState.Each<IntComponent>(
      [&](const Entity &, const IntComponent *_intComp)
      {
        foundEntities++;
        EXPECT_EQ(1, _intComp->Data());
        return true;
      });
  EXPECT_EQ(1, foundEntities);

  stateMsg.Clear();
  originalECMState.SetComponentData<IntComponent>(entity, 2);
  stateMsg = originalECMState.State();
  otherECMState.SetState(stateMsg);
  foundEntities = 0;
  otherECMState.Each<IntComponent>(
      [&](const Entity &, const IntComponent *_intComp)
      {
        foundEntities++;
        EXPECT_EQ(2, _intComp->Data());
        return true;
      });
  EXPECT_EQ(1, foundEntities);
}

//////////////////////////////////////////////////
TEST_P(EntityComponentManagerFixture, CopyEcm)
{
  Entity entity = manager.CreateEntity();
  math::Pose3d testPose{1, 2, 3, 0.1, 0.2, 0.3};
  manager.CreateComponent(entity, components::Pose{testPose});

  EntityCompMgrTest managerCopy;
  managerCopy.CopyFrom(manager);
  EXPECT_EQ(manager.EntityCount(), managerCopy.EntityCount());
  EXPECT_TRUE(managerCopy.HasEntity(entity));
  EXPECT_TRUE(
      managerCopy.EntityHasComponentType(entity, components::Pose::typeId));
  managerCopy.EachNew<components::Pose>(
      [&](const Entity &_entity, const components::Pose *_pose)
      {
        EXPECT_EQ(_entity, entity);
        EXPECT_EQ(testPose, _pose->Data());
        return true;
      });
}

//////////////////////////////////////////////////
TEST_P(EntityComponentManagerFixture, ComputeDiff)
{
  Entity entity1 = manager.CreateEntity();
  math::Pose3d testPose{1, 2, 3, 0.1, 0.2, 0.3};
  manager.CreateComponent(entity1, components::Pose{testPose});

  EntityCompMgrTest managerCopy;
  managerCopy.CopyFrom(manager);

  Entity entity2 = manager.CreateEntity();
  manager.CreateComponent(entity2, components::StringComponent{"Entity2"});

  manager.RunClearNewlyCreatedEntities();

  // manager now has:
  // - entity1 [Pose]
  // - entity2 [StringComponent]
  // managerCopy has
  // - entity1 [Pose]

  {
    EntityComponentManagerDiff diff = managerCopy.RunComputeDiff(manager);
    EXPECT_EQ(1u, diff.AddedEntities().size());
    EXPECT_EQ(0u, diff.RemovedEntities().size());
  }

  // Now add another component to managerCopy. We should expect one more entity
  // in RemovedEntities
  managerCopy.SetEntityCreateOffset(10);
  managerCopy.CreateEntity();
  {
    EntityComponentManagerDiff diff = managerCopy.RunComputeDiff(manager);
    EXPECT_EQ(1u, diff.AddedEntities().size());
    EXPECT_EQ(1u, diff.RemovedEntities().size());

    diff.ClearRemovedEntities();
    EXPECT_EQ(1u, diff.AddedEntities().size());
    EXPECT_EQ(0u, diff.RemovedEntities().size());
  }

  {
    EntityComponentManagerDiff diff = managerCopy.RunComputeDiff(manager);
    EXPECT_EQ(1u, diff.RemovedEntities().size());
    managerCopy.RunApplyDiff(manager, diff);
    EXPECT_TRUE(managerCopy.HasEntitiesMarkedForRemoval());
  }
}

//////////////////////////////////////////////////
TEST_P(EntityComponentManagerFixture, ResetToWithDeletedEntity)
{
  Entity entity1 = manager.CreateEntity();
  math::Pose3d testPose{1, 2, 3, 0.1, 0.2, 0.3};
  manager.CreateComponent(entity1, components::Pose{testPose});
  manager.CreateComponent(entity1, components::Name{"entity1"});

  Entity entity2 = manager.CreateEntity();
  manager.CreateComponent(entity2, components::Name{"entity2"});

  {
    std::vector<Entity> newEntities;
    manager.EachNew<components::Name>(
        [&](const Entity &_entity, const components::Name *)
        {
          newEntities.push_back(_entity);
          return true;
        });
    ASSERT_EQ(2u, newEntities.size());
  }

  EntityCompMgrTest managerCopy;
  managerCopy.CopyFrom(manager);

  manager.RequestRemoveEntity(entity1);

  // Emulate a step so that entity1 can be actually removed.
  manager.RunClearNewlyCreatedEntities();
  manager.ProcessEntityRemovals();
  manager.RunClearRemovedComponents();
  manager.RunSetAllComponentsUnchanged();

  EXPECT_FALSE(manager.HasNewEntities());

  // Now reset to the copy
  manager.ResetTo(managerCopy);
  EXPECT_TRUE(manager.HasNewEntities());

  {
    std::vector<Entity> newEntities;
    manager.EachNew<components::Name>(
        [&](const Entity &_entity, const components::Name *)
        {
          newEntities.push_back(_entity);
          return true;
        });
    ASSERT_EQ(2u, newEntities.size());
  }
}

//////////////////////////////////////////////////
TEST_P(EntityComponentManagerFixture, ResetToWithAddedEntity)
{
  Entity entity1 = manager.CreateEntity();
  math::Pose3d testPose{1, 2, 3, 0.1, 0.2, 0.3};
  manager.CreateComponent(entity1, Pose{testPose});
  manager.CreateComponent(entity1, Name{"entity1"});

  Entity entity2 = manager.CreateEntity();
  manager.CreateComponent(entity2, Name{"entity2"});

  EntityCompMgrTest managerCopy;
  managerCopy.CopyFrom(manager);

  // Add entity3 after a copy has been made.
  Entity entity3 = manager.CreateEntity();
  manager.CreateComponent(entity3, Name{"entity3"});

  // Emulate a step so that entity1 can be actually removed.
  manager.RunClearNewlyCreatedEntities();
  manager.ProcessEntityRemovals();
  manager.RunClearRemovedComponents();
  manager.RunSetAllComponentsUnchanged();

  EXPECT_FALSE(manager.HasNewEntities());

  // Now reset to the copy
  manager.ResetTo(managerCopy);
  EXPECT_TRUE(manager.HasNewEntities());

  {
    std::vector<Entity> removedEntities;
    manager.EachRemoved<Name>(
        [&](const Entity &_entity, const Name *)
        {
          removedEntities.push_back(_entity);
          return true;
        });
    ASSERT_EQ(1u, removedEntities.size());
    EXPECT_EQ(entity3, removedEntities.front());
  }
}

//////////////////////////////////////////////////
TEST_P(EntityComponentManagerFixture,
    GZ_UTILS_TEST_DISABLED_ON_WIN32(AddRemoveAddComponentsStateMap))
{
  Entity e1 = manager.CreateEntity();
  EXPECT_EQ(1u, manager.EntityCount());
  EXPECT_EQ(0, eachCount<IntComponent>(manager));

  // add a component
  auto comp = manager.CreateComponent<IntComponent>(e1, IntComponent(123));
  ASSERT_NE(nullptr, comp);
  EXPECT_EQ(1, eachCount<IntComponent>(manager));
  EXPECT_EQ(123, comp->Data());

  // Serialize into a message
  msgs::SerializedStateMap stateMsg;
  manager.State(stateMsg);
  ASSERT_EQ(1, stateMsg.entities_size());

  // remove a component
  EXPECT_TRUE(manager.RemoveComponent(e1, IntComponent::typeId));
  EXPECT_EQ(nullptr, manager.Component<IntComponent>(e1));
  manager.RunClearNewlyCreatedEntities();
  auto changedStateMsg = manager.ChangedState();
  EXPECT_EQ(0, changedStateMsg.entities_size());

  // add same type of component back in using SetState
  auto iter = stateMsg.mutable_entities()->find(e1);
  ASSERT_TRUE(iter != stateMsg.mutable_entities()->end());
  msgs::SerializedEntityMap &e1Msg = iter->second;

  auto compIter = e1Msg.mutable_components()->find(comp->TypeId());
  ASSERT_TRUE(compIter != e1Msg.mutable_components()->end());
  msgs::SerializedComponent &e1c1Msg = compIter->second;
  e1c1Msg.set_component(std::to_string(321));
  (*e1Msg.mutable_components())[e1c1Msg.type()] = e1c1Msg;
  (*stateMsg.mutable_entities())[static_cast<int64_t>(e1)] = e1Msg;
  manager.SetState(stateMsg);
  changedStateMsg = manager.ChangedState();
  EXPECT_EQ(1, changedStateMsg.entities_size());

  // check component
  comp = manager.Component<IntComponent>(e1);
  ASSERT_NE(nullptr, comp);
  EXPECT_EQ(321, comp->Data());
}

//////////////////////////////////////////////////
TEST_P(EntityComponentManagerFixture,
    GZ_UTILS_TEST_DISABLED_ON_WIN32(AddRemoveAddComponentsState))
{
  Entity e1 = manager.CreateEntity();
  EXPECT_EQ(1u, manager.EntityCount());
  EXPECT_EQ(0, eachCount<IntComponent>(manager));

  // add a component
  auto comp = manager.CreateComponent<IntComponent>(e1, IntComponent(123));
  ASSERT_NE(nullptr, comp);
  EXPECT_EQ(1, eachCount<IntComponent>(manager));
  EXPECT_EQ(123, comp->Data());

  // Serialize into a message
  msgs::SerializedState stateMsg = manager.State();
  ASSERT_EQ(1, stateMsg.entities_size());

  // remove a component
  EXPECT_TRUE(manager.RemoveComponent(e1, IntComponent::typeId));
  EXPECT_EQ(nullptr, manager.Component<IntComponent>(e1));
  manager.RunClearNewlyCreatedEntities();
  auto changedStateMsg = manager.ChangedState();
  EXPECT_EQ(0, changedStateMsg.entities_size());

  // add same type of component back in using SetState
  auto entityMsg = stateMsg.mutable_entities(0);
  EXPECT_EQ(1, entityMsg->components().size());
  auto compMsg = entityMsg->mutable_components(0);
  compMsg->set_component(std::to_string(321));

  manager.SetState(stateMsg);
  changedStateMsg = manager.ChangedState();
  EXPECT_EQ(1, changedStateMsg.entities_size());

  // check component
  comp = manager.Component<IntComponent>(e1);
  ASSERT_NE(nullptr, comp);
  EXPECT_EQ(321, comp->Data());
}

// Run multiple times. We want to make sure that static globals don't cause
// problems.
INSTANTIATE_TEST_SUITE_P(EntityComponentManagerRepeat,
    EntityComponentManagerFixture, ::testing::Range(1, 10));<|MERGE_RESOLUTION|>--- conflicted
+++ resolved
@@ -2218,10 +2218,7 @@
 
 //////////////////////////////////////////////////
 TEST_P(EntityComponentManagerFixture,
-<<<<<<< HEAD
-       GZ_UTILS_TEST_DISABLED_ON_WIN32(SetChanged))
-=======
-       IGN_UTILS_TEST_DISABLED_ON_WIN32(UpdatePeriodicChangeCache))
+       GZ_UTILS_TEST_DISABLED_ON_WIN32(UpdatePeriodicChangeCache))
 {
   Entity e1 = manager.CreateEntity();
   auto c1 = manager.CreateComponent<IntComponent>(e1, IntComponent(123));
@@ -2287,8 +2284,7 @@
 
 //////////////////////////////////////////////////
 TEST_P(EntityComponentManagerFixture,
-       IGN_UTILS_TEST_DISABLED_ON_WIN32(SetChanged))
->>>>>>> 326cef2b
+       GZ_UTILS_TEST_DISABLED_ON_WIN32(SetChanged))
 {
   // Create entities
   Entity e1 = manager.CreateEntity();

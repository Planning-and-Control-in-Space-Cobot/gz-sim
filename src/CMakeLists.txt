--- conflicted
+++ resolved
@@ -9,31 +9,17 @@
 
 set (sources
   ${components_sources}
-  ${systems_sources}
   Entity.cc
   EntityComponentManager.cc
   EntityQuery.cc
   EntityQueryRegistrar.cc
-<<<<<<< HEAD
-  PoseComponent.cc
-=======
->>>>>>> e54444f9
   Server.cc
   ServerConfig.cc
   ServerPrivate.cc
   SimulationRunner.cc
   System.cc
-<<<<<<< HEAD
   SystemManager.cc
-)
-
-set (system_sources
-  SystemPlugins.cc
-  NullSystem.cc
-  PhysicsSystem.cc
-=======
   SystemQueryResponse.cc
->>>>>>> e54444f9
 )
 
 set (gtest_sources
@@ -62,7 +48,7 @@
 )
 
 ign_add_component(systems
-  SOURCES ${system_sources}
+  SOURCES ${systems_sources}
   GET_TARGET_NAME SYSTEMS_TARGET
   CXX_STANDARD 17)
 

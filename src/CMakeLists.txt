set (sources
  Entity.cc
<<<<<<< HEAD
  TestSystem.cc
  Server.cc
  ServerPrivate.cc
  System.cc
=======
  Server.cc
  ServerPrivate.cc
  SignalHandler.cc
  System.cc
  TestSystem.cc
>>>>>>> e2683b61
)

set (gtest_sources
  Entity_TEST.cc
<<<<<<< HEAD
=======
  Server_TEST.cc
  SignalHandler_TEST.cc
>>>>>>> e2683b61
  System_TEST.cc
)

# Create the library target
<<<<<<< HEAD
ign_add_library(${PROJECT_LIBRARY_TARGET_NAME} ${sources})
target_link_libraries(${PROJECT_LIBRARY_TARGET_NAME}
  PUBLIC
  ${SDFormat_LIBRARIES}
  ${IGNITION-COMMON_LIBRARIES}
  ${IGNITION-MSGS_LIBRARIES}
  ${IGNITION-TRANSPORT_LIBRARIES})
=======
ign_create_core_library(SOURCES ${sources} CXX_STANDARD 14)
target_link_libraries(${PROJECT_LIBRARY_TARGET_NAME}
  PUBLIC
  ignition-common${IGN_COMMON_VER}::ignition-common${IGN_COMMON_VER}
  ignition-transport${IGN_TRANSPORT_VER}::ignition-transport${IGN_TRANSPORT_VER}
)
>>>>>>> e2683b61

# Build the unit tests
ign_build_tests(TYPE UNIT SOURCES ${gtest_sources})

# Create the gazebo executable
ign_add_executable(ign-gazebo-exec main.cc)
set_property(TARGET ign-gazebo-exec PROPERTY OUTPUT_NAME ign-gazebo)
target_link_libraries(ign-gazebo-exec PUBLIC ${PROJECT_LIBRARY_TARGET_NAME}
    gflags)

<<<<<<< HEAD
# Build the unit tests
ign_build_tests(TYPE UNIT SOURCES ${gtest_sources})

# Create the gazebo executable
ign_add_executable(gazebo main.cc)
target_link_libraries(gazebo PUBLIC ${PROJECT_LIBRARY_TARGET_NAME}
    ${IGNITION-GUI_LIBRARIES} ${Qt5Core_LIBRARIES} ${Qt5Widgets_LIBRARIES}
    gflags)
target_compile_options(gazebo PRIVATE -fPIC)
=======
# Switch to ign_install_executable when it is fixed (https://bitbucket.org/ignitionrobotics/ign-cmake/issues/29)
set_target_properties(ign-gazebo-exec
  PROPERTIES VERSION ${PROJECT_VERSION_FULL})
install (TARGETS ign-gazebo-exec DESTINATION ${IGN_BIN_INSTALL_DIR})
>>>>>>> e2683b61
<|MERGE_RESOLUTION|>--- conflicted
+++ resolved
@@ -1,46 +1,26 @@
 set (sources
   Entity.cc
-<<<<<<< HEAD
-  TestSystem.cc
-  Server.cc
-  ServerPrivate.cc
-  System.cc
-=======
   Server.cc
   ServerPrivate.cc
   SignalHandler.cc
   System.cc
   TestSystem.cc
->>>>>>> e2683b61
 )
 
 set (gtest_sources
   Entity_TEST.cc
-<<<<<<< HEAD
-=======
   Server_TEST.cc
   SignalHandler_TEST.cc
->>>>>>> e2683b61
   System_TEST.cc
 )
 
 # Create the library target
-<<<<<<< HEAD
-ign_add_library(${PROJECT_LIBRARY_TARGET_NAME} ${sources})
-target_link_libraries(${PROJECT_LIBRARY_TARGET_NAME}
-  PUBLIC
-  ${SDFormat_LIBRARIES}
-  ${IGNITION-COMMON_LIBRARIES}
-  ${IGNITION-MSGS_LIBRARIES}
-  ${IGNITION-TRANSPORT_LIBRARIES})
-=======
 ign_create_core_library(SOURCES ${sources} CXX_STANDARD 14)
 target_link_libraries(${PROJECT_LIBRARY_TARGET_NAME}
   PUBLIC
   ignition-common${IGN_COMMON_VER}::ignition-common${IGN_COMMON_VER}
   ignition-transport${IGN_TRANSPORT_VER}::ignition-transport${IGN_TRANSPORT_VER}
 )
->>>>>>> e2683b61
 
 # Build the unit tests
 ign_build_tests(TYPE UNIT SOURCES ${gtest_sources})
@@ -51,19 +31,7 @@
 target_link_libraries(ign-gazebo-exec PUBLIC ${PROJECT_LIBRARY_TARGET_NAME}
     gflags)
 
-<<<<<<< HEAD
-# Build the unit tests
-ign_build_tests(TYPE UNIT SOURCES ${gtest_sources})
-
-# Create the gazebo executable
-ign_add_executable(gazebo main.cc)
-target_link_libraries(gazebo PUBLIC ${PROJECT_LIBRARY_TARGET_NAME}
-    ${IGNITION-GUI_LIBRARIES} ${Qt5Core_LIBRARIES} ${Qt5Widgets_LIBRARIES}
-    gflags)
-target_compile_options(gazebo PRIVATE -fPIC)
-=======
 # Switch to ign_install_executable when it is fixed (https://bitbucket.org/ignitionrobotics/ign-cmake/issues/29)
 set_target_properties(ign-gazebo-exec
   PROPERTIES VERSION ${PROJECT_VERSION_FULL})
-install (TARGETS ign-gazebo-exec DESTINATION ${IGN_BIN_INSTALL_DIR})
->>>>>>> e2683b61
+install (TARGETS ign-gazebo-exec DESTINATION ${IGN_BIN_INSTALL_DIR})
/*
 * Copyright (C) 2020 Open Source Robotics Foundation
 *
 * Licensed under the Apache License, Version 2.0 (the "License");
 * you may not use this file except in compliance with the License.
 * You may obtain a copy of the License at
 *
 *     http://www.apache.org/licenses/LICENSE-2.0
 *
 * Unless required by applicable law or agreed to in writing, software
 * distributed under the License is distributed on an "AS IS" BASIS,
 * WITHOUT WARRANTIES OR CONDITIONS OF ANY KIND, either express or implied.
 * See the License for the specific language governing permissions and
 * limitations under the License.
 *
 */

#ifdef _MSC_VER
#pragma warning(push)
#pragma warning(disable: 4251)
#endif

#include <google/protobuf/message.h>
<<<<<<< HEAD

#ifdef _MSC_VER
#pragma warning(pop)
#endif

#include <ignition/msgs/double.pb.h>

#include <string>

#include <ignition/gazebo/components/AngularVelocity.hh>
#include <ignition/gazebo/components/Link.hh>
#include <ignition/gazebo/components/LinearVelocity.hh>
#include <ignition/gazebo/components/Name.hh>
#include <ignition/gazebo/components/Pose.hh>
#include <ignition/gazebo/components/World.hh>
#include <ignition/gazebo/components/Inertial.hh>
#include <ignition/gazebo/EntityComponentManager.hh>
#include <ignition/gazebo/Link.hh>
#include <ignition/gazebo/Model.hh>
#include <ignition/gazebo/Util.hh>
#include <ignition/common/Profiler.hh>
=======
#include <gz/msgs/double.pb.h>

#include <string>

#include <gz/sim/components/AngularVelocity.hh>
#include <gz/sim/components/Link.hh>
#include <gz/sim/components/LinearVelocity.hh>
#include <gz/sim/components/Name.hh>
#include <gz/sim/components/Pose.hh>
#include <gz/sim/components/World.hh>
#include <gz/sim/components/Inertial.hh>
#include <gz/sim/EntityComponentManager.hh>
#include <gz/sim/Link.hh>
#include <gz/sim/Model.hh>
#include <gz/sim/Util.hh>
>>>>>>> a2a2c856

#include <gz/plugin/Register.hh>

#include <gz/transport/Node.hh>

#include "KineticEnergyMonitor.hh"

using namespace gz;
using namespace gz::sim;
using namespace systems;

/// \brief Private data class
class ignition::gazebo::systems::KineticEnergyMonitorPrivate
{
  /// \brief Link of the model.
  public: Entity linkEntity;

  /// \brief Name of the model this plugin is attached to.
  public: std::string modelName;

  /// \brief Kinetic energy during the previous step.
  public: double prevKineticEnergy {0.0};

  /// \brief Kinetic energy threshold.
  public: double keThreshold {7.0};

  /// \brief Ignition communication publisher.
  public: transport::Node::Publisher pub;

  /// \brief The model this plugin is attached to.
  public: Model model;
};

//////////////////////////////////////////////////
KineticEnergyMonitor::KineticEnergyMonitor() : System(),
    dataPtr(std::make_unique<KineticEnergyMonitorPrivate>())
{
}

//////////////////////////////////////////////////
KineticEnergyMonitor::~KineticEnergyMonitor() = default;

//////////////////////////////////////////////////
void KineticEnergyMonitor::Configure(const Entity &_entity,
        const std::shared_ptr<const sdf::Element> &_sdf,
        EntityComponentManager &_ecm,
        EventManager &/*_eventMgr*/)
{
  this->dataPtr->model = Model(_entity);

  if (!this->dataPtr->model.Valid(_ecm))
  {
    ignerr << "KineticEnergyMonitor should be attached to a model "
      << "entity. Failed to initialize." << std::endl;
    return;
  }

  this->dataPtr->modelName = this->dataPtr->model.Name(_ecm);

  auto sdfClone = _sdf->Clone();
  std::string linkName;
  if (sdfClone->HasElement("link_name"))
  {
    linkName = sdfClone->Get<std::string>("link_name");
  }

  if (linkName.empty())
  {
    ignerr << "found an empty <link_name> parameter. Failed to initialize."
      << std::endl;
    return;
  }

  // Get the link entity
  this->dataPtr->linkEntity = this->dataPtr->model.LinkByName(_ecm, linkName);

  if (this->dataPtr->linkEntity == kNullEntity)
  {
    ignerr << "Link " << linkName
      << " could not be found. Failed to initialize.\n";
    return;
  }

  this->dataPtr->keThreshold = sdfClone->Get<double>(
      "kinetic_energy_threshold", 7.0).first;

  std::string defaultTopic{"/model/" + this->dataPtr->modelName +
    "/kinetic_energy"};
  std::string topic = sdfClone->Get<std::string>("topic", defaultTopic).first;

  ignmsg << "KineticEnergyMonitor publishing messages on "
    << "[" << topic << "]" << std::endl;

  transport::Node node;
  this->dataPtr->pub = node.Advertise<msgs::Double>(topic);

  Link link(this->dataPtr->linkEntity);
  link.EnableVelocityChecks(_ecm, true);

  // Create a default inertia in case the link doesn't have it
  enableComponent<components::Inertial>(_ecm, this->dataPtr->linkEntity, true);
}

//////////////////////////////////////////////////
void KineticEnergyMonitor::PostUpdate(const UpdateInfo &_info,
    const EntityComponentManager &_ecm)
{
  IGN_PROFILE("KineticEnergyMonitor::PostUpdate");
  // Nothing left to do if paused or the publisher wasn't created.
  if (_info.paused || !this->dataPtr->pub)
    return;

  if (this->dataPtr->linkEntity != kNullEntity)
  {
    Link link(this->dataPtr->linkEntity);
    if (std::nullopt != link.WorldKineticEnergy(_ecm))
    {
      double currKineticEnergy = *link.WorldKineticEnergy(_ecm);

      // We only care about positive values of this (the links looses energy)
      double deltaKE = this->dataPtr->prevKineticEnergy - currKineticEnergy;
      this->dataPtr->prevKineticEnergy = currKineticEnergy;

      if (deltaKE > this->dataPtr->keThreshold)
      {
        ignmsg << this->dataPtr->modelName
          << " Change in kinetic energy above threshold - deltaKE: "
          << deltaKE << std::endl;
        msgs::Double msg;
        msg.set_data(deltaKE);
        this->dataPtr->pub.Publish(msg);
      }
    }
  }
}

IGNITION_ADD_PLUGIN(KineticEnergyMonitor,
                    ignition::gazebo::System,
                    KineticEnergyMonitor::ISystemConfigure,
                    KineticEnergyMonitor::ISystemPostUpdate)

IGNITION_ADD_PLUGIN_ALIAS(KineticEnergyMonitor,
  "gz::sim::systems::KineticEnergyMonitor")

// TODO(CH3): Deprecated, remove on version 8
IGNITION_ADD_PLUGIN_ALIAS(KineticEnergyMonitor,
  "ignition::gazebo::systems::KineticEnergyMonitor")<|MERGE_RESOLUTION|>--- conflicted
+++ resolved
@@ -21,29 +21,11 @@
 #endif
 
 #include <google/protobuf/message.h>
-<<<<<<< HEAD
 
 #ifdef _MSC_VER
 #pragma warning(pop)
 #endif
 
-#include <ignition/msgs/double.pb.h>
-
-#include <string>
-
-#include <ignition/gazebo/components/AngularVelocity.hh>
-#include <ignition/gazebo/components/Link.hh>
-#include <ignition/gazebo/components/LinearVelocity.hh>
-#include <ignition/gazebo/components/Name.hh>
-#include <ignition/gazebo/components/Pose.hh>
-#include <ignition/gazebo/components/World.hh>
-#include <ignition/gazebo/components/Inertial.hh>
-#include <ignition/gazebo/EntityComponentManager.hh>
-#include <ignition/gazebo/Link.hh>
-#include <ignition/gazebo/Model.hh>
-#include <ignition/gazebo/Util.hh>
-#include <ignition/common/Profiler.hh>
-=======
 #include <gz/msgs/double.pb.h>
 
 #include <string>
@@ -59,7 +41,7 @@
 #include <gz/sim/Link.hh>
 #include <gz/sim/Model.hh>
 #include <gz/sim/Util.hh>
->>>>>>> a2a2c856
+#include <gz/common/Profiler.hh>
 
 #include <gz/plugin/Register.hh>
 
@@ -196,8 +178,7 @@
   }
 }
 
-IGNITION_ADD_PLUGIN(KineticEnergyMonitor,
-                    ignition::gazebo::System,
+IGNITION_ADD_PLUGIN(KineticEnergyMonitor, System,
                     KineticEnergyMonitor::ISystemConfigure,
                     KineticEnergyMonitor::ISystemPostUpdate)
 

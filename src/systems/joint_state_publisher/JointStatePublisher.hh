--- conflicted
+++ resolved
@@ -20,16 +20,10 @@
 
 #include <memory>
 #include <set>
-<<<<<<< HEAD
 #include <string>
-#include <ignition/gazebo/Model.hh>
-#include <ignition/transport/Node.hh>
-#include <ignition/gazebo/System.hh>
-=======
 #include <gz/sim/Model.hh>
 #include <gz/transport/Node.hh>
 #include <gz/sim/System.hh>
->>>>>>> a2a2c856
 
 namespace ignition
 {
@@ -40,13 +34,8 @@
 namespace systems
 {
   /// \brief The JointStatePub system publishes state information for
-<<<<<<< HEAD
-  /// a model. The published message type is ignition::msgs::Model, and the
+  /// a model. The published message type is gz::msgs::Model, and the
   /// publication topic is determined by the `<topic>` parameter.
-=======
-  /// a model. The published message type is gz::msgs::Model, and the
-  /// publication topic is "/world/<world_name>/model/<model_name>/state".
->>>>>>> a2a2c856
   ///
   /// By default the JointStatePublisher will publish all joints for
   /// a model. Use the `<joint_name>` system parameter, described below, to

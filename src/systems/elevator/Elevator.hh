--- conflicted
+++ resolved
@@ -32,12 +32,7 @@
 namespace sim
 {
 // Inline bracket to help doxygen filtering
-<<<<<<< HEAD
-inline namespace GZ_SIM_VERSION_NAMESPACE
-{
-=======
-inline namespace IGNITION_GAZEBO_VERSION_NAMESPACE {
->>>>>>> 85bab4c9
+inline namespace GZ_SIM_VERSION_NAMESPACE {
 namespace systems
 {
 // Data forward declaration

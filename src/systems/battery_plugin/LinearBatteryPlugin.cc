/*
 * Copyright (C) 2019 Open Source Robotics Foundation
 *
 * Licensed under the Apache License, Version 2.0 (the "License");
 * you may not use this file except in compliance with the License.
 * You may obtain a copy of the License at
 *
 *     http://www.apache.org/licenses/LICENSE-2.0
 *
 * Unless required by applicable law or agreed to in writing, software
 * distributed under the License is distributed on an "AS IS" BASIS,
 * WITHOUT WARRANTIES OR CONDITIONS OF ANY KIND, either express or implied.
 * See the License for the specific language governing permissions and
 * limitations under the License.
 *
 */

#include "LinearBatteryPlugin.hh"

#include <gz/msgs/battery_state.pb.h>
#include <gz/msgs/boolean.pb.h>

#include <algorithm>
#include <atomic>
#include <deque>
#include <functional>
#include <string>
#include <vector>

#include <gz/common/Battery.hh>
#include <gz/common/Profiler.hh>
#include <gz/common/Util.hh>

#include <gz/plugin/Register.hh>
#include <gz/transport/Node.hh>

#include <sdf/Element.hh>
#include <sdf/Physics.hh>
#include <sdf/Root.hh>
#include <sdf/World.hh>

<<<<<<< HEAD
#include "gz/sim/components/BatterySoC.hh"
#include "gz/sim/components/Joint.hh"
#include "gz/sim/components/JointForceCmd.hh"
#include "gz/sim/components/JointVelocityCmd.hh"
#include "gz/sim/components/Name.hh"
#include "gz/sim/components/ParentEntity.hh"
#include "gz/sim/components/World.hh"
#include "gz/sim/Model.hh"

using namespace gz;
using namespace sim;
=======
#include "ignition/gazebo/components/BatteryPowerLoad.hh"
#include "ignition/gazebo/components/BatterySoC.hh"
#include "ignition/gazebo/components/Joint.hh"
#include "ignition/gazebo/components/JointForceCmd.hh"
#include "ignition/gazebo/components/JointVelocityCmd.hh"
#include "ignition/gazebo/components/Name.hh"
#include "ignition/gazebo/components/ParentEntity.hh"
#include "ignition/gazebo/components/World.hh"
#include "ignition/gazebo/Model.hh"

using namespace ignition;
using namespace gazebo;
>>>>>>> 330eaf2f
using namespace systems;

class gz::sim::systems::LinearBatteryPluginPrivate
{
  /// \brief Reset the plugin
  public: void Reset();

  /// \brief Get the current state of charge of the battery.
  /// \return State of charge of the battery in range [0.0, 1.0].
  public: double StateOfCharge() const;

  /// \brief Callback executed to start recharging.
  /// \param[in] _req This value should be true.
  public: void OnEnableRecharge(const msgs::Boolean &_req);

  /// \brief Callback executed to stop recharging.
  /// \param[in] _req This value should be true.
  public: void OnDisableRecharge(const msgs::Boolean &_req);

  /// \brief Callback connected to additional topics that can start battery
  /// draining.
  /// \param[in] _data Message data.
  /// \param[in] _size Message data size.
  /// \param[in] _info Information about the message.
  public: void OnBatteryDrainingMsg(
    const char *_data, const size_t _size,
    const gz::transport::MessageInfo &_info);

  /// \brief Callback connected to additional topics that can stop battery
  /// draining.
  /// \param[in] _data Message data.
  /// \param[in] _size Message data size.
  /// \param[in] _info Information about the message.
  public: void OnBatteryStopDrainingMsg(
    const char *_data, const size_t _size,
    const ignition::transport::MessageInfo &_info);

  /// \brief Name of model, only used for printing warning when battery drains.
  public: std::string modelName;

  /// \brief Name that identifies a battery.
  public: std::string batteryName;

  /// \brief Pointer to battery contained in link.
  public: common::BatteryPtr battery;

  /// \brief Whether warning that battery has drained has been printed once.
  public: bool drainPrinted{false};

  /// \brief Battery consumer identifier.
  /// Current implementation limits one consumer (Model) per battery.
  public: int32_t consumerId;

  /// \brief Battery entity
  public: Entity batteryEntity{kNullEntity};

  /// \brief Open-circuit voltage.
  /// E(t) = e0 + e1 * Q(t) / c
  public: double e0{0.0};
  public: double e1{0.0};

  /// \brief Initial battery charge in Ah.
  public: double q0{0.0};

  /// \brief Battery capacity in Ah.
  public: double c{0.0};

  /// \brief Battery inner resistance in Ohm.
  public: double r{0.0};

  /// \brief Current low-pass filter characteristic time in seconds [0, 1].
  public: double tau{1.0};

  /// \brief Raw battery current in A.
  public: double iraw{0.0};

  /// \brief Smoothed battery current in A.
  public: double ismooth{0.0};

  /// \brief Instantaneous battery charge in Ah.
  public: double q{0.0};

  /// \brief State of charge [0, 1].
  public: double soc{1.0};

  /// \brief Recharge status
  public: std::atomic_bool startCharging{false};

  /// \brief Hours taken to fully charge battery
  public: double tCharge{0.0};

  /// \TODO(caguero) Remove this flag in Gazebo Dome.
  /// \brief Flag to enable some battery fixes.
  public: bool fixIssue225{false};

  /// \TODO(caguero) Remove in Gazebo Dome.
  /// \brief Battery current for a historic time window
  public: std::deque<double> iList;

  /// \TODO(caguero) Remove in Gazebo Dome.
  /// \brief Time interval for a historic time window
  public: std::deque<double> dtList;

  /// \brief Simulation time handled during a single update.
  public: std::chrono::steady_clock::duration stepSize;

  /// \brief Flag on whether the battery should start draining
  public: bool startDraining = false;

  /// \brief The start time when battery starts draining in seconds
  public: int drainStartTime = -1;

  /// \brief Book keep the last time printed, so as to not pollute dbg messages
  /// in minutes
  public: int lastPrintTime = -1;

  /// \brief Model interface
  public: Model model{kNullEntity};

  /// \brief Gazebo communication node
  public: transport::Node node;

  /// \brief Battery state of charge message publisher
  public: transport::Node::Publisher statePub;

  /// \brief Initial power load set trough config
  public: double initialPowerLoad = 0.0;
};

/////////////////////////////////////////////////
LinearBatteryPlugin::LinearBatteryPlugin()
    : System(), dataPtr(std::make_unique<LinearBatteryPluginPrivate>())
{
}

/////////////////////////////////////////////////
LinearBatteryPlugin::~LinearBatteryPlugin()
{
  this->dataPtr->Reset();

  if (this->dataPtr->battery)
  {
    // Consumer-specific
    if (this->dataPtr->consumerId != -1)
    {
      this->dataPtr->battery->RemoveConsumer(this->dataPtr->consumerId);
    }

    // This is needed so that common::Battery stops calling the update function
    //   of this object, when this object is destroyed. Else seg fault in test,
    //   though no seg fault in actual run.
    this->dataPtr->battery->ResetUpdateFunc();
  }
}

/////////////////////////////////////////////////
void LinearBatteryPlugin::Configure(const Entity &_entity,
               const std::shared_ptr<const sdf::Element> &_sdf,
               EntityComponentManager &_ecm,
               EventManager &/*_eventMgr*/)
{
  // Store the pointer to the model this battery is under
  auto model = Model(_entity);
  if (!model.Valid(_ecm))
  {
    gzerr << "Linear battery plugin should be attached to a model entity. "
           << "Failed to initialize." << std::endl;
    return;
  }
  this->dataPtr->model = model;
  this->dataPtr->modelName = model.Name(_ecm);

  if (_sdf->HasElement("open_circuit_voltage_constant_coef"))
    this->dataPtr->e0 = _sdf->Get<double>("open_circuit_voltage_constant_coef");

  if (_sdf->HasElement("open_circuit_voltage_linear_coef"))
    this->dataPtr->e1 = _sdf->Get<double>("open_circuit_voltage_linear_coef");

  if (_sdf->HasElement("capacity"))
    this->dataPtr->c = _sdf->Get<double>("capacity");

  if (this->dataPtr->c <= 0)
  {
    gzerr << "No <capacity> or incorrect value specified. Capacity should be "
           << "greater than 0.\n";
    return;
  }

  this->dataPtr->q0 = this->dataPtr->c;
  if (_sdf->HasElement("initial_charge"))
  {
    this->dataPtr->q0 = _sdf->Get<double>("initial_charge");
    if (this->dataPtr->q0 > this->dataPtr->c || this->dataPtr->q0 < 0)
    {
      gzerr << "<initial_charge> value should be between [0, <capacity>]."
             << std::endl;
      this->dataPtr->q0 =
        std::max(0.0, std::min(this->dataPtr->q0, this->dataPtr->c));
      gzerr << "Setting <initial_charge> to [" << this->dataPtr->q0
             << "] instead." << std::endl;
    }
  }

  this->dataPtr->q = this->dataPtr->q0;

  if (_sdf->HasElement("resistance"))
    this->dataPtr->r = _sdf->Get<double>("resistance");

  if (_sdf->HasElement("smooth_current_tau"))
  {
    this->dataPtr->tau = _sdf->Get<double>("smooth_current_tau");
    if (this->dataPtr->tau <= 0)
    {
      gzerr << "<smooth_current_tau> value should be positive. "
             << "Using [1] instead." << std::endl;
      this->dataPtr->tau = 1;
    }
  }

  if (_sdf->HasElement("fix_issue_225"))
    this->dataPtr->fixIssue225 = _sdf->Get<bool>("fix_issue_225");

  if (_sdf->HasElement("battery_name") && _sdf->HasElement("voltage"))
  {
    this->dataPtr->batteryName = _sdf->Get<std::string>("battery_name");
    auto initVoltage = _sdf->Get<double>("voltage");

    // Create battery entity and some components
    this->dataPtr->batteryEntity = _ecm.CreateEntity();
    _ecm.CreateComponent(this->dataPtr->batteryEntity, components::Name(
      this->dataPtr->batteryName));
    _ecm.SetParentEntity(this->dataPtr->batteryEntity, _entity);

    // Create actual battery and assign update function
    this->dataPtr->battery = std::make_shared<common::Battery>(
      this->dataPtr->batteryName, initVoltage);
    this->dataPtr->battery->Init();
    this->dataPtr->battery->SetUpdateFunc(
      std::bind(&LinearBatteryPlugin::OnUpdateVoltage, this,
        std::placeholders::_1));
  }
  else
  {
    gzerr << "No <battery_name> or <voltage> specified. Both are required.\n";
    return;
  }

  if (_sdf->HasElement("enable_recharge"))
  {
    auto isCharging = _sdf->Get<bool>("enable_recharge");
    if (isCharging)
    {
      if (_sdf->HasElement("charging_time"))
        this->dataPtr->tCharge = _sdf->Get<double>("charging_time");
      else
      {
        gzerr << "No <charging_time> specified. "
                  "Parameter required to enable recharge.\n";
        return;
      }

      std::string enableRechargeTopic = "/model/" + this->dataPtr->modelName +
        "/battery/" + _sdf->Get<std::string>("battery_name") +
        "/recharge/start";
      std::string disableRechargeTopic = "/model/" + this->dataPtr->modelName +
        "/battery/" + _sdf->Get<std::string>("battery_name") +
        "/recharge/stop";

      auto validEnableRechargeTopic = transport::TopicUtils::AsValidTopic(
          enableRechargeTopic);
      auto validDisableRechargeTopic = transport::TopicUtils::AsValidTopic(
          disableRechargeTopic);
      if (validEnableRechargeTopic.empty() || validDisableRechargeTopic.empty())
      {
        gzerr << "Failed to create valid topics. Not valid: ["
               << enableRechargeTopic << "] and [" << disableRechargeTopic
               << "]" << std::endl;
        return;
      }

      this->dataPtr->node.Advertise(validEnableRechargeTopic,
        &LinearBatteryPluginPrivate::OnEnableRecharge, this->dataPtr.get());
      this->dataPtr->node.Advertise(validDisableRechargeTopic,
        &LinearBatteryPluginPrivate::OnDisableRecharge, this->dataPtr.get());

      if (_sdf->HasElement("recharge_by_topic"))
      {
        this->dataPtr->node.Subscribe(validEnableRechargeTopic,
          &LinearBatteryPluginPrivate::OnEnableRecharge, this->dataPtr.get());
        this->dataPtr->node.Subscribe(validDisableRechargeTopic,
          &LinearBatteryPluginPrivate::OnDisableRecharge, this->dataPtr.get());
      }
    }
  }

  // Consumer-specific
  if (_sdf->HasElement("power_load"))
  {
    this->dataPtr->initialPowerLoad = _sdf->Get<double>("power_load");
    this->dataPtr->consumerId = this->dataPtr->battery->AddConsumer();
    bool success = this->dataPtr->battery->SetPowerLoad(
      this->dataPtr->consumerId, this->dataPtr->initialPowerLoad);
    if (!success)
      gzerr << "Failed to set consumer power load." << std::endl;
  }
  else
  {
    gzwarn << "Required attribute power_load missing "
            << "in LinearBatteryPlugin SDF" << std::endl;
  }

  if (_sdf->HasElement("start_draining"))
    this->dataPtr->startDraining = _sdf->Get<bool>("start_draining");

  // Subscribe to power draining topics, if any.
  if (_sdf->HasElement("power_draining_topic"))
  {
    sdf::ElementConstPtr sdfElem = _sdf->FindElement("power_draining_topic");
    while (sdfElem)
    {
      const auto &topic = sdfElem->Get<std::string>();
      this->dataPtr->node.SubscribeRaw(topic,
          std::bind(&LinearBatteryPluginPrivate::OnBatteryDrainingMsg,
          this->dataPtr.get(), std::placeholders::_1, std::placeholders::_2,
          std::placeholders::_3));
      gzmsg << "LinearBatteryPlugin subscribes to power draining topic ["
             << topic << "]." << std::endl;
      sdfElem = sdfElem->GetNextElement("power_draining_topic");
    }
  }

<<<<<<< HEAD
  gzmsg << "LinearBatteryPlugin configured. Battery name: "
=======
  // Subscribe to stop power draining topics, if any.
  if (_sdf->HasElement("stop_power_draining_topic"))
  {
    sdf::ElementConstPtr sdfElem =
        _sdf->FindElement("stop_power_draining_topic");
    while (sdfElem)
    {
      const auto &topic = sdfElem->Get<std::string>();
      this->dataPtr->node.SubscribeRaw(topic,
          std::bind(&LinearBatteryPluginPrivate::OnBatteryStopDrainingMsg,
          this->dataPtr.get(), std::placeholders::_1, std::placeholders::_2,
          std::placeholders::_3));
      ignmsg << "LinearBatteryPlugin subscribes to stop power draining topic ["
             << topic << "]." << std::endl;
      sdfElem = sdfElem->GetNextElement("power_draining_topic");
    }
  }

  ignmsg << "LinearBatteryPlugin configured. Battery name: "
>>>>>>> 330eaf2f
         << this->dataPtr->battery->Name() << std::endl;
  gzdbg << "Battery initial voltage: " << this->dataPtr->battery->InitVoltage()
         << std::endl;

  this->dataPtr->soc = this->dataPtr->q / this->dataPtr->c;
  // Initialize battery with initial calculated state of charge
  _ecm.CreateComponent(this->dataPtr->batteryEntity,
      components::BatterySoC(this->dataPtr->soc));

  // Setup battery state topic
  std::string stateTopic{"/model/" + this->dataPtr->model.Name(_ecm) +
    "/battery/" + this->dataPtr->battery->Name() + "/state"};

  auto validStateTopic = transport::TopicUtils::AsValidTopic(stateTopic);
  if (validStateTopic.empty())
  {
    gzerr << "Failed to create valid state topic ["
           << stateTopic << "]" << std::endl;
    return;
  }

  transport::AdvertiseMessageOptions opts;
  opts.SetMsgsPerSec(50);
  this->dataPtr->statePub = this->dataPtr->node.Advertise<msgs::BatteryState>(
    validStateTopic, opts);
}

/////////////////////////////////////////////////
void LinearBatteryPluginPrivate::Reset()
{
  this->iraw = 0.0;
  this->ismooth = 0.0;
  this->q = this->q0;
  this->startDraining = false;
}

/////////////////////////////////////////////////
double LinearBatteryPluginPrivate::StateOfCharge() const
{
  return this->soc;
}

//////////////////////////////////////////////////
void LinearBatteryPluginPrivate::OnEnableRecharge(
  const msgs::Boolean &/*_req*/)
{
  gzdbg << "Request for start charging received" << std::endl;
  this->startCharging = true;
}

//////////////////////////////////////////////////
void LinearBatteryPluginPrivate::OnDisableRecharge(
  const msgs::Boolean &/*_req*/)
{
  gzdbg << "Request for stop charging received" << std::endl;
  this->startCharging = false;
}

//////////////////////////////////////////////////
void LinearBatteryPluginPrivate::OnBatteryDrainingMsg(
  const char *, const size_t, const gz::transport::MessageInfo &)
{
  this->startDraining = true;
}

//////////////////////////////////////////////////
void LinearBatteryPluginPrivate::OnBatteryStopDrainingMsg(
  const char *, const size_t, const ignition::transport::MessageInfo &)
{
  this->startDraining = false;
}

//////////////////////////////////////////////////
void LinearBatteryPlugin::PreUpdate(
  const UpdateInfo &/*_info*/,
  EntityComponentManager &_ecm)
{
  GZ_PROFILE("LinearBatteryPlugin::PreUpdate");

<<<<<<< HEAD
  // \todo(anyone) Add in the ability to stop the battery from draining
  // after it has been started by a topic. See this comment:
  // https://github.com/gazebosim/gz-sim/pull/1255#discussion_r770223092
  this->dataPtr->startDraining = this->dataPtr->startDrainingFromTopics;
=======
  // Recalculate the total power load among consumers
  double total_power_load = this->dataPtr->initialPowerLoad;
  _ecm.Each<components::BatteryPowerLoad>(
    [&](const Entity & /*_entity*/,
        const components::BatteryPowerLoad *_batteryPowerLoadInfo)->bool
    {
      if (_batteryPowerLoadInfo->Data().batteryId ==
          this->dataPtr->batteryEntity)
      {
        total_power_load = total_power_load +
            _batteryPowerLoadInfo->Data().batteryPowerLoad;
      }
      return true;
    });

  bool success = this->dataPtr->battery->SetPowerLoad(
      this->dataPtr->consumerId, total_power_load);
  if (!success)
      ignerr << "Failed to set consumer power load." << std::endl;

>>>>>>> 330eaf2f
  // Start draining the battery if the robot has started moving
  if (!this->dataPtr->startDraining)
  {
    const std::vector<Entity> joints = _ecm.ChildrenByComponents(
      this->dataPtr->model.Entity(),
      components::Joint());

    for (Entity jointEntity : joints)
    {
      const auto *jointVelocityCmd =
        _ecm.Component<components::JointVelocityCmd>(jointEntity);
      if (jointVelocityCmd)
      {
        for (double jointVel : jointVelocityCmd->Data())
        {
          if (fabsf(static_cast<float>(jointVel)) > 0)
          {
            this->dataPtr->startDraining = true;
            return;
          }
        }
      }

      const auto *jointForceCmd =
        _ecm.Component<components::JointForceCmd>(jointEntity);
      if (jointForceCmd)
      {
        for (double jointForce : jointForceCmd->Data())
        {
          if (fabsf(static_cast<float>(jointForce)) > 0)
          {
            this->dataPtr->startDraining = true;
            return;
          }
        }
      }
    }
  }
}

//////////////////////////////////////////////////
void LinearBatteryPlugin::Update(const UpdateInfo &_info,
                                 EntityComponentManager &_ecm)
{
  GZ_PROFILE("LinearBatteryPlugin::Update");

  // \TODO(anyone) Support rewind
  if (_info.dt < std::chrono::steady_clock::duration::zero())
  {
    gzwarn << "Detected jump back in time ["
        << std::chrono::duration_cast<std::chrono::seconds>(_info.dt).count()
        << "s]. System may not work properly." << std::endl;
  }

  if (_info.paused)
    return;

  if (!this->dataPtr->startDraining && !this->dataPtr->startCharging)
    return;

  // Find the time at which battery starts to drain
  int simTime = static_cast<int>(
    std::chrono::duration_cast<std::chrono::seconds>(_info.simTime).count());
  if (this->dataPtr->drainStartTime == -1)
    this->dataPtr->drainStartTime = simTime;

  // Print drain time in minutes
  int drainTime = (simTime - this->dataPtr->drainStartTime) / 60;
  if (drainTime != this->dataPtr->lastPrintTime)
  {
    this->dataPtr->lastPrintTime = drainTime;
    gzdbg << "[Battery Plugin] Battery drain: " << drainTime <<
      " minutes passed.\n";
  }

  // Update actual battery
  this->dataPtr->stepSize = _info.dt;

  // Sanity check: tau should be between [dt, +inf).
  double dt = (std::chrono::duration_cast<std::chrono::nanoseconds>(
    this->dataPtr->stepSize).count()) * 1e-9;
  if (this->dataPtr->tau < dt)
  {
    gzerr << "<smooth_current_tau> should be in the range [dt, +inf) but is "
           << "configured with [" << this->dataPtr->tau << "]. We'll be using "
           << "[" << dt << "] instead" << std::endl;
    this->dataPtr->tau = dt;
  }

  if (this->dataPtr->battery)
  {
    this->dataPtr->battery->Update();

    // Update component
    auto *batteryComp =
      _ecm.Component<components::BatterySoC>(this->dataPtr->batteryEntity);

    batteryComp->Data() = this->dataPtr->StateOfCharge();
  }
}

//////////////////////////////////////////////////
void LinearBatteryPlugin::PostUpdate(const UpdateInfo &_info,
    const EntityComponentManager &/*_ecm*/)
{
  GZ_PROFILE("LinearBatteryPlugin::PostUpdate");
  // Nothing left to do if paused or the publisher wasn't created.
  if (_info.paused || !this->dataPtr->statePub)
    return;

  // Publish battery state
  msgs::BatteryState msg;
  msg.mutable_header()->mutable_stamp()->CopyFrom(
      convert<msgs::Time>(_info.simTime));
  msg.set_voltage(this->dataPtr->battery->Voltage());
  msg.set_current(this->dataPtr->ismooth);
  msg.set_charge(this->dataPtr->q);
  msg.set_capacity(this->dataPtr->c);

  if (this->dataPtr->fixIssue225)
    msg.set_percentage(this->dataPtr->soc * 100);
  else
    msg.set_percentage(this->dataPtr->soc);

  if (this->dataPtr->startCharging)
    msg.set_power_supply_status(msgs::BatteryState::CHARGING);
  else if (this->dataPtr->startDraining)
    msg.set_power_supply_status(msgs::BatteryState::DISCHARGING);
  else if (this->dataPtr->StateOfCharge() > 0.9)
    msg.set_power_supply_status(msgs::BatteryState::FULL);
  else
    msg.set_power_supply_status(msgs::BatteryState::NOT_CHARGING);
  this->dataPtr->statePub.Publish(msg);
}

/////////////////////////////////////////////////
double LinearBatteryPlugin::OnUpdateVoltage(
  const common::Battery *_battery)
{
  GZ_ASSERT(_battery != nullptr, "common::Battery is null.");

  if (fabs(_battery->Voltage()) < 1e-3 && !this->dataPtr->startCharging)
    return 0.0;
  if (this->dataPtr->StateOfCharge() < 0 && !this->dataPtr->startCharging)
    return _battery->Voltage();

  auto prevSocInt = static_cast<int>(this->dataPtr->StateOfCharge() * 100);

  // Seconds
  double dt = (std::chrono::duration_cast<std::chrono::nanoseconds>(
    this->dataPtr->stepSize).count()) * 1e-9;
  double totalpower = 0.0;
  double k = dt / this->dataPtr->tau;

  if (this->dataPtr->startDraining)
  {
    for (auto powerLoad : _battery->PowerLoads())
      totalpower += powerLoad.second;
  }

  this->dataPtr->iraw = totalpower / _battery->Voltage();

  // compute charging current
  auto iCharge = this->dataPtr->c / this->dataPtr->tCharge;

  // add charging current to battery
  if (this->dataPtr->startCharging && this->dataPtr->StateOfCharge() < 0.9)
    this->dataPtr->iraw -= iCharge;

  this->dataPtr->ismooth = this->dataPtr->ismooth + k *
    (this->dataPtr->iraw - this->dataPtr->ismooth);

  if (!this->dataPtr->fixIssue225)
  {
    if (this->dataPtr->iList.size() >= 100)
    {
      this->dataPtr->iList.pop_front();
      this->dataPtr->dtList.pop_front();
    }
    this->dataPtr->iList.push_back(this->dataPtr->ismooth);
    this->dataPtr->dtList.push_back(dt);
  }

  // Convert dt to hours
  this->dataPtr->q = this->dataPtr->q - ((dt * this->dataPtr->ismooth) /
    3600.0);

  // open circuit voltage
  double voltage = this->dataPtr->e0 + this->dataPtr->e1 * (
    1 - this->dataPtr->q / this->dataPtr->c)
      - this->dataPtr->r * this->dataPtr->ismooth;

  // Estimate state of charge
  if (this->dataPtr->fixIssue225)
    this->dataPtr->soc = this->dataPtr->q / this->dataPtr->c;
  else
  {
    double isum = 0.0;
    for (size_t i = 0; i < this->dataPtr->iList.size(); ++i)
      isum += (this->dataPtr->iList[i] * this->dataPtr->dtList[i] / 3600.0);
    this->dataPtr->soc = this->dataPtr->soc - isum / this->dataPtr->c;
  }

  // Throttle debug messages
  auto socInt = static_cast<int>(this->dataPtr->StateOfCharge() * 100);
  if (socInt % 10 == 0 && socInt != prevSocInt)
  {
    gzdbg << "Battery: " << this->dataPtr->battery->Name() << std::endl;
    gzdbg << "PowerLoads().size(): " << _battery->PowerLoads().size()
           << std::endl;
    gzdbg << "charging status: " << std::boolalpha
           << this->dataPtr->startCharging << std::endl;
    gzdbg << "charging current: " << iCharge << std::endl;
    gzdbg << "voltage: " << voltage << std::endl;
    gzdbg << "state of charge: " << this->dataPtr->StateOfCharge()
           << " (q " << this->dataPtr->q << ")" << std::endl << std::endl;
  }
  if (this->dataPtr->StateOfCharge() < 0 && !this->dataPtr->drainPrinted)
  {
    gzwarn << "Model " << this->dataPtr->modelName << " out of battery.\n";
    this->dataPtr->drainPrinted = true;
  }

  return voltage;
}

GZ_ADD_PLUGIN(LinearBatteryPlugin,
                    System,
                    LinearBatteryPlugin::ISystemConfigure,
                    LinearBatteryPlugin::ISystemPreUpdate,
                    LinearBatteryPlugin::ISystemUpdate,
                    LinearBatteryPlugin::ISystemPostUpdate)

GZ_ADD_PLUGIN_ALIAS(LinearBatteryPlugin,
  "gz::sim::systems::LinearBatteryPlugin")

// TODO(CH3): Deprecated, remove on version 8
GZ_ADD_PLUGIN_ALIAS(LinearBatteryPlugin,
  "ignition::gazebo::systems::LinearBatteryPlugin")<|MERGE_RESOLUTION|>--- conflicted
+++ resolved
@@ -39,7 +39,7 @@
 #include <sdf/Root.hh>
 #include <sdf/World.hh>
 
-<<<<<<< HEAD
+#include "gz/sim/components/BatteryPowerLoad.hh"
 #include "gz/sim/components/BatterySoC.hh"
 #include "gz/sim/components/Joint.hh"
 #include "gz/sim/components/JointForceCmd.hh"
@@ -51,20 +51,6 @@
 
 using namespace gz;
 using namespace sim;
-=======
-#include "ignition/gazebo/components/BatteryPowerLoad.hh"
-#include "ignition/gazebo/components/BatterySoC.hh"
-#include "ignition/gazebo/components/Joint.hh"
-#include "ignition/gazebo/components/JointForceCmd.hh"
-#include "ignition/gazebo/components/JointVelocityCmd.hh"
-#include "ignition/gazebo/components/Name.hh"
-#include "ignition/gazebo/components/ParentEntity.hh"
-#include "ignition/gazebo/components/World.hh"
-#include "ignition/gazebo/Model.hh"
-
-using namespace ignition;
-using namespace gazebo;
->>>>>>> 330eaf2f
 using namespace systems;
 
 class gz::sim::systems::LinearBatteryPluginPrivate
@@ -100,7 +86,7 @@
   /// \param[in] _info Information about the message.
   public: void OnBatteryStopDrainingMsg(
     const char *_data, const size_t _size,
-    const ignition::transport::MessageInfo &_info);
+    const gz::transport::MessageInfo &_info);
 
   /// \brief Name of model, only used for printing warning when battery drains.
   public: std::string modelName;
@@ -396,9 +382,6 @@
     }
   }
 
-<<<<<<< HEAD
-  gzmsg << "LinearBatteryPlugin configured. Battery name: "
-=======
   // Subscribe to stop power draining topics, if any.
   if (_sdf->HasElement("stop_power_draining_topic"))
   {
@@ -417,8 +400,7 @@
     }
   }
 
-  ignmsg << "LinearBatteryPlugin configured. Battery name: "
->>>>>>> 330eaf2f
+  gzmsg << "LinearBatteryPlugin configured. Battery name: "
          << this->dataPtr->battery->Name() << std::endl;
   gzdbg << "Battery initial voltage: " << this->dataPtr->battery->InitVoltage()
          << std::endl;
@@ -486,7 +468,7 @@
 
 //////////////////////////////////////////////////
 void LinearBatteryPluginPrivate::OnBatteryStopDrainingMsg(
-  const char *, const size_t, const ignition::transport::MessageInfo &)
+  const char *, const size_t, const gz::transport::MessageInfo &)
 {
   this->startDraining = false;
 }
@@ -498,12 +480,6 @@
 {
   GZ_PROFILE("LinearBatteryPlugin::PreUpdate");
 
-<<<<<<< HEAD
-  // \todo(anyone) Add in the ability to stop the battery from draining
-  // after it has been started by a topic. See this comment:
-  // https://github.com/gazebosim/gz-sim/pull/1255#discussion_r770223092
-  this->dataPtr->startDraining = this->dataPtr->startDrainingFromTopics;
-=======
   // Recalculate the total power load among consumers
   double total_power_load = this->dataPtr->initialPowerLoad;
   _ecm.Each<components::BatteryPowerLoad>(
@@ -524,7 +500,6 @@
   if (!success)
       ignerr << "Failed to set consumer power load." << std::endl;
 
->>>>>>> 330eaf2f
   // Start draining the battery if the robot has started moving
   if (!this->dataPtr->startDraining)
   {

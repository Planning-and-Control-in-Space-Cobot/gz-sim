/*
 * Copyright (C) 2021 Open Source Robotics Foundation
 *
 * Licensed under the Apache License, Version 2.0 (the "License");
 * you may not use this file except in compliance with the License.
 * You may obtain a copy of the License at
 *
 *     http://www.apache.org/licenses/LICENSE-2.0
 *
 * Unless required by applicable law or agreed to in writing, software
 * distributed under the License is distributed on an "AS IS" BASIS,
 * WITHOUT WARRANTIES OR CONDITIONS OF ANY KIND, either express or implied.
 * See the License for the specific language governing permissions and
 * limitations under the License.
 *
 */

#include "OdometryPublisher.hh"

#include <gz/msgs/odometry.pb.h>
#include <gz/msgs/odometry_with_covariance.pb.h>

#include <limits>
#include <string>
#include <tuple>
#include <utility>
#include <vector>

#include <gz/common/Profiler.hh>
#include <gz/math/Helpers.hh>
#include <gz/math/Pose3.hh>
#include <gz/math/Quaternion.hh>
#include <gz/math/Rand.hh>
#include <gz/math/RollingMean.hh>
#include <gz/plugin/Register.hh>
#include <gz/transport/Node.hh>

#include "gz/sim/components/Pose.hh"
#include "gz/sim/components/JointPosition.hh"
#include "gz/sim/Model.hh"
#include "gz/sim/Util.hh"

using namespace gz;
using namespace sim;
using namespace systems;

class gz::sim::systems::OdometryPublisherPrivate
{
  /// \brief Calculates odometry and publishes an odometry message.
  /// \param[in] _info System update information.
  /// \param[in] _ecm The EntityComponentManager of the given simulation
  /// instance.
  public: void UpdateOdometry(const gz::sim::UpdateInfo &_info,
    const gz::sim::EntityComponentManager &_ecm);

  /// \brief Gazebo communication node.
  public: transport::Node node;

  /// \brief Model interface
  public: Model model{kNullEntity};

  /// \brief Name of the world-fixed coordinate frame for the odometry message.
  public: std::string odomFrame;

  /// \brief Name of the coordinate frame rigidly attached to the mobile
  /// robot base.
  public: std::string robotBaseFrame;

  /// \brief Number of dimensions to represent odometry.
  public: int dimensions;

  /// \brief Update period calculated from <odom__publish_frequency>.
  public: std::chrono::steady_clock::duration odomPubPeriod{0};

  /// \brief Last sim time odom was published.
  public: std::chrono::steady_clock::duration lastOdomPubTime{0};

  /// \brief Odometry message publisher.
  public: transport::Node::Publisher odomPub;

  /// \brief Odometry with covariance message publisher.
  public: transport::Node::Publisher odomCovPub;

  /// \brief Pose vector (TF) message publisher.
  public: transport::Node::Publisher tfPub;

  /// \brief Rolling mean accumulators for the linear velocity
  public: std::tuple<math::RollingMean, math::RollingMean, math::RollingMean>
    linearMean;

  /// \brief Rolling mean accumulators for the angular velocity
  public: std::tuple<math::RollingMean, math::RollingMean, math::RollingMean>
    angularMean;

  /// \brief Initialized flag.
  public: bool initialized{false};

  /// \brief Current pose of the model in the odom frame.
  public: math::Pose3d lastUpdatePose{0, 0, 0, 0, 0, 0};

  /// \brief Current timestamp.
  public: std::chrono::steady_clock::time_point lastUpdateTime;

  /// \brief Allow specifying constant xyz and rpy offsets
  public: gz::math::Pose3d offset = {0, 0, 0, 0, 0, 0};

  /// \brief Gaussian noise
  public: double gaussianNoise = 0.0;
};

//////////////////////////////////////////////////
OdometryPublisher::OdometryPublisher()
  : dataPtr(std::make_unique<OdometryPublisherPrivate>())
{
  std::get<0>(this->dataPtr->linearMean).SetWindowSize(10);
  std::get<1>(this->dataPtr->linearMean).SetWindowSize(10);
  std::get<2>(this->dataPtr->angularMean).SetWindowSize(10);
  std::get<0>(this->dataPtr->linearMean).Clear();
  std::get<1>(this->dataPtr->linearMean).Clear();
  std::get<2>(this->dataPtr->angularMean).Clear();

  if (this->dataPtr->dimensions == 3)
  {
    std::get<2>(this->dataPtr->linearMean).SetWindowSize(10);
    std::get<0>(this->dataPtr->angularMean).SetWindowSize(10);
    std::get<1>(this->dataPtr->angularMean).SetWindowSize(10);
    std::get<2>(this->dataPtr->linearMean).Clear();
    std::get<0>(this->dataPtr->angularMean).Clear();
    std::get<1>(this->dataPtr->angularMean).Clear();
  }
}

//////////////////////////////////////////////////
void OdometryPublisher::Configure(const Entity &_entity,
    const std::shared_ptr<const sdf::Element> &_sdf,
    EntityComponentManager &_ecm,
    EventManager &/*_eventMgr*/)
{
  this->dataPtr->model = Model(_entity);

  if (!this->dataPtr->model.Valid(_ecm))
  {
    gzerr << "OdometryPublisher system plugin should be attached to a model"
           << " entity. Failed to initialize." << std::endl;
    return;
  }

  this->dataPtr->odomFrame = this->dataPtr->model.Name(_ecm) + "/" + "odom";
  if (!_sdf->HasElement("odom_frame"))
  {
<<<<<<< HEAD
    gzwarn << "OdometryPublisher system plugin missing <odom_frame>, "
=======
    igndbg << "OdometryPublisher system plugin missing <odom_frame>, "
>>>>>>> 9c60c162
      << "defaults to \"" << this->dataPtr->odomFrame << "\"" << std::endl;
  }
  else
  {
    this->dataPtr->odomFrame = _sdf->Get<std::string>("odom_frame");
  }

  if (_sdf->HasElement("xyz_offset"))
  {
    this->dataPtr->offset.Pos() = _sdf->Get<gz::math::Vector3d>(
      "xyz_offset");
  }

  if (_sdf->HasElement("rpy_offset"))
  {
    this->dataPtr->offset.Rot() =
      gz::math::Quaterniond(_sdf->Get<gz::math::Vector3d>(
        "rpy_offset"));
  }

  if (_sdf->HasElement("gaussian_noise"))
  {
    this->dataPtr->gaussianNoise = _sdf->Get<double>("gaussian_noise");
  }

  this->dataPtr->robotBaseFrame = this->dataPtr->model.Name(_ecm)
    + "/" + "base_footprint";
  if (!_sdf->HasElement("robot_base_frame"))
  {
<<<<<<< HEAD
    gzwarn << "OdometryPublisher system plugin missing <robot_base_frame>, "
=======
    igndbg << "OdometryPublisher system plugin missing <robot_base_frame>, "
>>>>>>> 9c60c162
      << "defaults to \"" << this->dataPtr->robotBaseFrame << "\"" << std::endl;
  }
  else
  {
    this->dataPtr->robotBaseFrame = _sdf->Get<std::string>("robot_base_frame");
  }

  this->dataPtr->dimensions = 2;
  if (!_sdf->HasElement("dimensions"))
  {
    gzdbg << "OdometryPublisher system plugin missing <dimensions>, "
      << "defaults to \"" << this->dataPtr->dimensions << "\"" << std::endl;
  }
  else
  {
    this->dataPtr->dimensions = _sdf->Get<int>("dimensions");
    if (this->dataPtr->dimensions != 2 && this->dataPtr->dimensions != 3)
    {
      gzerr << "OdometryPublisher system plugin <dimensions> must be 2D or 3D "
             << "not " << this->dataPtr->dimensions
             << "D. Failed to initialize." << std::endl;
      return;
    }
  }

  double odomFreq = _sdf->Get<double>("odom_publish_frequency", 50).first;
  if (odomFreq > 0)
  {
    std::chrono::duration<double> period{1 / odomFreq};
    this->dataPtr->odomPubPeriod =
      std::chrono::duration_cast<std::chrono::steady_clock::duration>(period);
  }

  // Setup odometry
  std::string odomTopic{"/model/" + this->dataPtr->model.Name(_ecm) +
    "/odometry"};
  std::string odomCovTopic{"/model/" + this->dataPtr->model.Name(_ecm) +
    "/odometry_with_covariance"};

  if (_sdf->HasElement("odom_topic"))
    odomTopic = _sdf->Get<std::string>("odom_topic");
  if (_sdf->HasElement("odom_covariance_topic"))
    odomCovTopic = _sdf->Get<std::string>("odom_covariance_topic");

  std::string odomTopicValid {transport::TopicUtils::AsValidTopic(odomTopic)};
  if (odomTopicValid.empty())
  {
    gzerr << "Failed to generate odom topic ["
           << odomTopic << "]" << std::endl;
  }
  else
  {
    this->dataPtr->odomPub = this->dataPtr->node.Advertise<msgs::Odometry>(
        odomTopicValid);
    ignmsg << "OdometryPublisher publishing odometry on [" << odomTopicValid
           << "]" << std::endl;
  }

  std::string odomCovTopicValid {
    transport::TopicUtils::AsValidTopic(odomCovTopic)};
  if (odomCovTopicValid.empty())
  {
    gzerr << "Failed to generate odom topic ["
           << odomCovTopic << "]" << std::endl;
  }
  else
  {
    this->dataPtr->odomCovPub = this->dataPtr->node.Advertise<
        msgs::OdometryWithCovariance>(odomCovTopicValid);
    ignmsg << "OdometryPublisher publishing odometry with covariance on ["
           << odomCovTopicValid << "]" << std::endl;
  }

  std::string tfTopic{"/model/" + this->dataPtr->model.Name(_ecm) +
    "/pose"};
  if (_sdf->HasElement("tf_topic"))
    tfTopic = _sdf->Get<std::string>("tf_topic");
  std::string tfTopicValid {transport::TopicUtils::AsValidTopic(tfTopic)};
  if (tfTopicValid.empty())
  {
    ignerr << "Failed to generate valid TF topic from [" << tfTopic << "]"
           << std::endl;
  }
  else
  {
    this->dataPtr->tfPub = this->dataPtr->node.Advertise<msgs::Pose_V>(
        tfTopicValid);
    ignmsg << "OdometryPublisher publishing Pose_V (TF) on ["
           << tfTopicValid << "]" << std::endl;
  }
}

//////////////////////////////////////////////////
void OdometryPublisher::PreUpdate(const gz::sim::UpdateInfo &_info,
    gz::sim::EntityComponentManager &_ecm)
{
  GZ_PROFILE("OdometryPublisher::PreUpdate");

  // \TODO(anyone) Support rewind
  if (_info.dt < std::chrono::steady_clock::duration::zero())
  {
    gzwarn << "Detected jump back in time ["
        << std::chrono::duration_cast<std::chrono::seconds>(_info.dt).count()
        << "s]. System may not work properly." << std::endl;
  }

  // Create the pose component if it does not exist.
  auto pos = _ecm.Component<components::Pose>(
      this->dataPtr->model.Entity());
  if (!pos)
  {
    _ecm.CreateComponent(this->dataPtr->model.Entity(),
        components::Pose());
  }
}

//////////////////////////////////////////////////
void OdometryPublisher::PostUpdate(const UpdateInfo &_info,
    const EntityComponentManager &_ecm)
{
  GZ_PROFILE("OdometryPublisher::PostUpdate");
  // Nothing left to do if paused.
  if (_info.paused)
    return;

  this->dataPtr->UpdateOdometry(_info, _ecm);
}

//////////////////////////////////////////////////
void OdometryPublisherPrivate::UpdateOdometry(
    const gz::sim::UpdateInfo &_info,
    const gz::sim::EntityComponentManager &_ecm)
{
  GZ_PROFILE("OdometryPublisher::UpdateOdometry");
  // Record start time.
  if (!this->initialized)
  {
    this->lastUpdateTime = std::chrono::steady_clock::time_point(_info.simTime);
    this->initialized = true;
    return;
  }

  // Construct the odometry message and publish it.
  msgs::Odometry msg;

  const std::chrono::duration<double> dt =
    std::chrono::steady_clock::time_point(_info.simTime) - lastUpdateTime;
  // We cannot estimate the speed if the time interval is zero (or near
  // zero).
  if (math::equal(0.0, dt.count()))
    return;

  // Get and set robotBaseFrame to odom transformation.
  const math::Pose3d rawPose = worldPose(this->model.Entity(), _ecm);
  math::Pose3d pose = rawPose * this->offset;
  msg.mutable_pose()->mutable_position()->set_x(pose.Pos().X());
  msg.mutable_pose()->mutable_position()->set_y(pose.Pos().Y());
  msgs::Set(msg.mutable_pose()->mutable_orientation(), pose.Rot());
  if (this->dimensions == 3)
  {
    msg.mutable_pose()->mutable_position()->set_z(pose.Pos().Z());
  }

  // Get linear and angular displacements from last updated pose.
  double linearDisplacementX = pose.Pos().X() - this->lastUpdatePose.Pos().X();
  double linearDisplacementY = pose.Pos().Y() - this->lastUpdatePose.Pos().Y();

  double currentYaw = pose.Rot().Yaw();
  const double lastYaw = this->lastUpdatePose.Rot().Yaw();
  while (currentYaw < lastYaw - GZ_PI) currentYaw += 2 * GZ_PI;
  while (currentYaw > lastYaw + GZ_PI) currentYaw -= 2 * GZ_PI;
  const float yawDiff = currentYaw - lastYaw;

  // Get velocities assuming 2D
  if (this->dimensions == 2)
  {
    double linearVelocityX = (cosf(currentYaw) * linearDisplacementX
      + sinf(currentYaw) * linearDisplacementY) / dt.count();
    double linearVelocityY = (cosf(currentYaw) * linearDisplacementY
      - sinf(currentYaw) * linearDisplacementX) / dt.count();
    std::get<0>(this->linearMean).Push(linearVelocityX);
    std::get<1>(this->linearMean).Push(linearVelocityY);
    msg.mutable_twist()->mutable_linear()->set_x(
      std::get<0>(this->linearMean).Mean() +
      gz::math::Rand::DblNormal(0, this->gaussianNoise));
    msg.mutable_twist()->mutable_linear()->set_y(
      std::get<1>(this->linearMean).Mean() +
      gz::math::Rand::DblNormal(0, this->gaussianNoise));
    msg.mutable_twist()->mutable_linear()->set_z(
      gz::math::Rand::DblNormal(0, this->gaussianNoise));

    msg.mutable_twist()->mutable_angular()->set_x(
      gz::math::Rand::DblNormal(0, this->gaussianNoise));
    msg.mutable_twist()->mutable_angular()->set_y(
      gz::math::Rand::DblNormal(0, this->gaussianNoise));
  }
  // Get velocities and roll/pitch rates assuming 3D
  else if (this->dimensions == 3)
  {
    double currentRoll = pose.Rot().Roll();
    const double lastRoll = this->lastUpdatePose.Rot().Roll();
    while (currentRoll < lastRoll - GZ_PI) currentRoll += 2 * GZ_PI;
    while (currentRoll > lastRoll + GZ_PI) currentRoll -= 2 * GZ_PI;
    const float rollDiff = currentRoll - lastRoll;

    double currentPitch = pose.Rot().Pitch();
    const double lastPitch = this->lastUpdatePose.Rot().Pitch();
    while (currentPitch < lastPitch - GZ_PI) currentPitch += 2 * GZ_PI;
    while (currentPitch > lastPitch + GZ_PI) currentPitch -= 2 * GZ_PI;
    const float pitchDiff = currentPitch - lastPitch;

    double linearDisplacementZ =
      pose.Pos().Z() - this->lastUpdatePose.Pos().Z();
    math::Vector3 linearDisplacement(linearDisplacementX, linearDisplacementY,
      linearDisplacementZ);
    math::Vector3 linearVelocity =
      pose.Rot().RotateVectorReverse(linearDisplacement) / dt.count();
    std::get<0>(this->linearMean).Push(linearVelocity.X());
    std::get<1>(this->linearMean).Push(linearVelocity.Y());
    std::get<2>(this->linearMean).Push(linearVelocity.Z());
    std::get<0>(this->angularMean).Push(rollDiff / dt.count());
    std::get<1>(this->angularMean).Push(pitchDiff / dt.count());
    msg.mutable_twist()->mutable_linear()->set_x(
      std::get<0>(this->linearMean).Mean() +
      gz::math::Rand::DblNormal(0, this->gaussianNoise));
    msg.mutable_twist()->mutable_linear()->set_y(
      std::get<1>(this->linearMean).Mean() +
      gz::math::Rand::DblNormal(0, this->gaussianNoise));
    msg.mutable_twist()->mutable_linear()->set_z(
      std::get<2>(this->linearMean).Mean() +
      gz::math::Rand::DblNormal(0, this->gaussianNoise));
    msg.mutable_twist()->mutable_angular()->set_x(
      std::get<0>(this->angularMean).Mean() +
      gz::math::Rand::DblNormal(0, this->gaussianNoise));
    msg.mutable_twist()->mutable_angular()->set_y(
      std::get<1>(this->angularMean).Mean() +
      gz::math::Rand::DblNormal(0, this->gaussianNoise));
  }

  // Set yaw rate
  std::get<2>(this->angularMean).Push(yawDiff / dt.count());
  msg.mutable_twist()->mutable_angular()->set_z(
    std::get<2>(this->angularMean).Mean() +
    gz::math::Rand::DblNormal(0, this->gaussianNoise));

  // Set the time stamp in the header.
  msgs::Header header;
  header.mutable_stamp()->CopyFrom(convert<msgs::Time>(_info.simTime));

  // Set the frame ids.
  auto frame = header.add_data();
  frame->set_key("frame_id");
  frame->add_value(odomFrame);
  auto childFrame = header.add_data();
  childFrame->set_key("child_frame_id");
  childFrame->add_value(robotBaseFrame);

  msg.mutable_header()->CopyFrom(header);

  this->lastUpdatePose = pose;
  this->lastUpdateTime = std::chrono::steady_clock::time_point(_info.simTime);

  // Throttle publishing.
  auto diff = _info.simTime - this->lastOdomPubTime;
  if (diff > std::chrono::steady_clock::duration::zero() &&
      diff < this->odomPubPeriod)
  {
    return;
  }
  this->lastOdomPubTime = _info.simTime;
  if (this->odomPub.Valid())
  {
    this->odomPub.Publish(msg);
  }

  // Generate odometry with covariance message and publish it.
  msgs::OdometryWithCovariance msgCovariance;

  // Set the time stamp in the header.
  msgCovariance.mutable_header()->CopyFrom(header);

  // Copy position from odometry msg.
  msgCovariance.mutable_pose_with_covariance()->
    mutable_pose()->mutable_position()->set_x(msg.pose().position().x());
  msgCovariance.mutable_pose_with_covariance()->
    mutable_pose()->mutable_position()->set_y(msg.pose().position().y());
  msgCovariance.mutable_pose_with_covariance()->
    mutable_pose()->mutable_position()->set_z(msg.pose().position().z());

  // Copy twist from odometry msg.
  msgCovariance.mutable_twist_with_covariance()->
    mutable_twist()->mutable_angular()->set_x(msg.twist().angular().x());
  msgCovariance.mutable_twist_with_covariance()->
    mutable_twist()->mutable_angular()->set_y(msg.twist().angular().y());
  msgCovariance.mutable_twist_with_covariance()->
    mutable_twist()->mutable_angular()->set_z(msg.twist().angular().z());

  msgCovariance.mutable_twist_with_covariance()->
    mutable_twist()->mutable_linear()->set_x(msg.twist().linear().x());
  msgCovariance.mutable_twist_with_covariance()->
    mutable_twist()->mutable_linear()->set_y(msg.twist().linear().y());
  msgCovariance.mutable_twist_with_covariance()->
    mutable_twist()->mutable_linear()->set_z(msg.twist().linear().z());

  // Populate the covariance matrix.
  // Should the matrix me populated for pose as well ?
  auto gn2 = this->gaussianNoise * this->gaussianNoise;
  for (int i = 0; i < 36; i++)
  {
    if (i % 7 == 0)
    {
      msgCovariance.mutable_pose_with_covariance()->
        mutable_covariance()->add_data(gn2);
      msgCovariance.mutable_twist_with_covariance()->
        mutable_covariance()->add_data(gn2);
    }
    else
    {
      msgCovariance.mutable_pose_with_covariance()->
        mutable_covariance()->add_data(0);
      msgCovariance.mutable_twist_with_covariance()->
        mutable_covariance()->add_data(0);
    }
  }
  if (this->odomCovPub.Valid())
  {
    this->odomCovPub.Publish(msgCovariance);
  }

  if (this->tfPub.Valid())
  {
    msgs::Pose_V tfMsg;
    auto tfMsgPose = tfMsg.add_pose();
    tfMsgPose->CopyFrom(msg.pose());
    tfMsgPose->mutable_header()->CopyFrom(header);

    this->tfPub.Publish(tfMsg);
  }
}

GZ_ADD_PLUGIN(OdometryPublisher,
                    gz::sim::System,
                    OdometryPublisher::ISystemConfigure,
                    OdometryPublisher::ISystemPreUpdate,
                    OdometryPublisher::ISystemPostUpdate)

GZ_ADD_PLUGIN_ALIAS(OdometryPublisher,
                          "gz::sim::systems::OdometryPublisher")

// TODO(CH3): Deprecated, remove on version 8
GZ_ADD_PLUGIN_ALIAS(OdometryPublisher,
                          "ignition::gazebo::systems::OdometryPublisher")<|MERGE_RESOLUTION|>--- conflicted
+++ resolved
@@ -148,11 +148,7 @@
   this->dataPtr->odomFrame = this->dataPtr->model.Name(_ecm) + "/" + "odom";
   if (!_sdf->HasElement("odom_frame"))
   {
-<<<<<<< HEAD
-    gzwarn << "OdometryPublisher system plugin missing <odom_frame>, "
-=======
-    igndbg << "OdometryPublisher system plugin missing <odom_frame>, "
->>>>>>> 9c60c162
+    gzdbg << "OdometryPublisher system plugin missing <odom_frame>, "
       << "defaults to \"" << this->dataPtr->odomFrame << "\"" << std::endl;
   }
   else
@@ -182,11 +178,7 @@
     + "/" + "base_footprint";
   if (!_sdf->HasElement("robot_base_frame"))
   {
-<<<<<<< HEAD
-    gzwarn << "OdometryPublisher system plugin missing <robot_base_frame>, "
-=======
-    igndbg << "OdometryPublisher system plugin missing <robot_base_frame>, "
->>>>>>> 9c60c162
+    gzdbg << "OdometryPublisher system plugin missing <robot_base_frame>, "
       << "defaults to \"" << this->dataPtr->robotBaseFrame << "\"" << std::endl;
   }
   else

/*
 * Copyright (C) 2019 Open Source Robotics Foundation
 *
 * Licensed under the Apache License, Version 2.0 (the "License");
 * you may not use this file except in compliance with the License.
 * You may obtain a copy of the License at
 *
 *     http://www.apache.org/licenses/LICENSE-2.0
 *
 * Unless required by applicable law or agreed to in writing, software
 * distributed under the License is distributed on an "AS IS" BASIS,
 * WITHOUT WARRANTIES OR CONDITIONS OF ANY KIND, either express or implied.
 * See the License for the specific language governing permissions and
 * limitations under the License.
 *
 */


#include <ignition/msgs/contact.pb.h>
#include <ignition/msgs/contacts.pb.h>

#include <unordered_map>

#include <ignition/plugin/Register.hh>

#include <sdf/Element.hh>

#include <ignition/transport/Node.hh>

#include "ignition/gazebo/Conversions.hh"
#include "ignition/gazebo/EntityComponentManager.hh"
#include "ignition/gazebo/Util.hh"
#include "ignition/gazebo/components/Collision.hh"
#include "ignition/gazebo/components/ContactSensor.hh"
#include "ignition/gazebo/components/ContactSensorData.hh"
#include "ignition/gazebo/components/Link.hh"
#include "ignition/gazebo/components/Name.hh"
#include "ignition/gazebo/components/ParentEntity.hh"

#include "Contact.hh"

using namespace ignition;
using namespace gazebo;
using namespace systems;

class ContactSensor
{
  /// \brief Load the Contact sensor from an sdf element
  /// \param[in] _sdf SDF element describing the Contact sensor
  /// \param[in] _topic string with topic name
  /// \param[in] _collisionEntities A list of entities that act as contact
  /// sensors
  public: void Load(const sdf::ElementPtr &_sdf, const std::string &_topic,
                    const std::vector<Entity> &_collisionEntities);

  /// \brief Add contacts to the list to be published
  /// \param[in] _stamp Time stamp of the sensor measurement
  /// \param[in] _contacts A contact message to be added to the list
  public: void AddContacts(const std::chrono::steady_clock::duration &_stamp,
                           const msgs::Contacts &_contacts);

  /// \brief Publish sensor data over ign transport
  public: void Publish();

  /// \brief Topic to publish data to
  public: std::string topic;

  /// \brief Message to publish
  public: msgs::Contacts contactsMsg;

  /// \brief Ign transport node
  public: transport::Node node;

  /// \brief Ign transport publisher
  public: transport::Node::Publisher pub;

  /// \brief Entities for which this sensor publishes data
  public: std::vector<Entity> collisionEntities;
};

class ignition::gazebo::systems::ContactPrivate
{
  /// \brief Create sensors that correspond to entities in the simulation
  /// \param[in] _ecm Mutable reference to ECM.
  public: void CreateSensors(EntityComponentManager &_ecm);

  /// \brief Update and publish sensor data
  /// \param[in] _ecm Immutable reference to ECM.
  public: void UpdateSensors(const UpdateInfo &_info,
                             const EntityComponentManager &_ecm);

  /// \brief Remove sensors if their entities have been removed from
  /// simulation.
  /// \param[in] _ecm Immutable reference to ECM.
  public: void RemoveSensors(const EntityComponentManager &_ecm);

  /// \brief A map of Contact entity to its Contact sensor.
  public: std::unordered_map<Entity,
      std::unique_ptr<ContactSensor>> entitySensorMap;
};

//////////////////////////////////////////////////
<<<<<<< HEAD
void ContactSensor::Load(const sdf::ElementPtr &_sdf,
    const std::string &_topic, const std::vector<Entity> &_collisionEntities)
=======
void ContactSensor::Load(const sdf::ElementPtr &_sdf, const std::string &_topic,
                         const std::vector<Entity> &_collisionEntities)
>>>>>>> 45f04d92
{
  this->collisionEntities = _collisionEntities;

  auto contactElem = _sdf->GetElement("contact");
  auto tmpTopic =
      contactElem->Get<std::string>("topic", "__default_topic__").first;

  if (tmpTopic == "__default_topic__")
  {
    // use default topic for sensor
    this->topic = _topic;
  }
  else
  {
    this->topic = tmpTopic;
  }

  ignmsg << "Contact system publishing on " << this->topic << std::endl;
  this->pub = this->node.Advertise<ignition::msgs::Contacts>(this->topic);
}

//////////////////////////////////////////////////
void ContactSensor::AddContacts(
    const std::chrono::steady_clock::duration &_stamp,
    const msgs::Contacts &_contacts)
{
  auto stamp = convert<msgs::Time>(_stamp);
  for (const auto &contact : _contacts.contact())
  {
    auto *newContact = this->contactsMsg.add_contact();
    newContact->CopyFrom(contact);
    newContact->mutable_header()->mutable_stamp()->CopyFrom(stamp);
  }

  this->contactsMsg.mutable_header()->mutable_stamp()->CopyFrom(stamp);
}

//////////////////////////////////////////////////
void ContactSensor::Publish()
{
  // Only publish if there are contacts
  if (this->contactsMsg.contact_size() > 0)
  {
    this->pub.Publish(this->contactsMsg);
    this->contactsMsg.Clear();
  }
}

//////////////////////////////////////////////////
void ContactPrivate::CreateSensors(EntityComponentManager &_ecm)
{
  _ecm.EachNew<components::ContactSensor>(
      [&](const Entity &_entity,
          const components::ContactSensor *_contact) -> bool
      {
        // Check if the parent entity is a link
        auto *parentEntity = _ecm.Component<components::ParentEntity>(_entity);
        if (nullptr == parentEntity)
          return true;

        auto *linkComp = _ecm.Component<components::Link>(parentEntity->Data());
        if (nullptr == linkComp)
        {
          // Contact sensors should only be attached to links
          return true;
        }

        auto collisionElem =
            _contact->Data()->GetElement("contact")->GetElement("collision");

        std::vector<Entity> collisionEntities;
        // Get all the collision elements
        for (; collisionElem;
             collisionElem = collisionElem->GetNextElement("collision"))
        {
          auto collisionName = collisionElem->Get<std::string>();
          // Get collision entity that matches the name given by the sensor's
          // configuration.
          auto childEntities = _ecm.ChildrenByComponents(
              parentEntity->Data(), components::Collision(),
              components::Name(collisionName));

          if (!childEntities.empty())
          {
            // We assume that if childEntities is not empty, it only has one
            // element.
            collisionEntities.push_back(childEntities.front());

            // Create component to be filled by physics.
            _ecm.CreateComponent(childEntities.front(),
                                 components::ContactSensorData());
          }
        }

        std::string defaultTopic = scopedName(_entity, _ecm, "/") + "/contact";

        auto sensor = std::make_unique<ContactSensor>();
        sensor->Load(_contact->Data(), defaultTopic, collisionEntities);
        this->entitySensorMap.insert(
            std::make_pair(_entity, std::move(sensor)));

        return true;
      });
}

//////////////////////////////////////////////////
void ContactPrivate::UpdateSensors(const UpdateInfo &_info,
                                   const EntityComponentManager &_ecm)
{
  for (const auto &item : this->entitySensorMap)
  {
    for (const Entity &entity : item.second->collisionEntities)
    {
      auto contacts = _ecm.Component<components::ContactSensorData>(entity);

      // We will assume that the ContactData component will have been created if
      // this entity is in the collisionEntities list
      if (contacts->Data().contact_size() > 0)
      {
        item.second->AddContacts(_info.simTime, contacts->Data());
      }
    }
  }
}

//////////////////////////////////////////////////
void ContactPrivate::RemoveSensors(
    const EntityComponentManager &_ecm)
{
  _ecm.EachRemoved<components::ContactSensor>(
    [&](const Entity &_entity,
        const components::ContactSensor *)->bool
      {
        auto sensorId = this->entitySensorMap.find(_entity);
        if (sensorId == this->entitySensorMap.end())
        {
          ignerr << "Internal error, missing Contact sensor for entity ["
                 << _entity << "]" << std::endl;
          return true;
        }

        this->entitySensorMap.erase(sensorId);

        return true;
      });
}
//////////////////////////////////////////////////
Contact::Contact() : System(), dataPtr(std::make_unique<ContactPrivate>())
{
}

//////////////////////////////////////////////////
void Contact::PreUpdate(const UpdateInfo &, EntityComponentManager &_ecm)
{
  this->dataPtr->CreateSensors(_ecm);
}

//////////////////////////////////////////////////
void Contact::PostUpdate(const UpdateInfo &_info,
                         const EntityComponentManager &_ecm)
{
  if (!_info.paused)
  {
    this->dataPtr->UpdateSensors(_info, _ecm);

    for (auto &it : this->dataPtr->entitySensorMap)
    {
      // Publish sensor data
      it.second->Publish();
    }
  }

  this->dataPtr->RemoveSensors(_ecm);
}

IGNITION_ADD_PLUGIN(Contact, System,
  Contact::ISystemPreUpdate,
  Contact::ISystemPostUpdate
)

IGNITION_ADD_PLUGIN_ALIAS(Contact, "ignition::gazebo::systems::Contact")
<|MERGE_RESOLUTION|>--- conflicted
+++ resolved
@@ -100,13 +100,8 @@
 };
 
 //////////////////////////////////////////////////
-<<<<<<< HEAD
-void ContactSensor::Load(const sdf::ElementPtr &_sdf,
-    const std::string &_topic, const std::vector<Entity> &_collisionEntities)
-=======
 void ContactSensor::Load(const sdf::ElementPtr &_sdf, const std::string &_topic,
                          const std::vector<Entity> &_collisionEntities)
->>>>>>> 45f04d92
 {
   this->collisionEntities = _collisionEntities;
 

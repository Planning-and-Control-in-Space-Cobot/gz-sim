/*
 * Copyright (C) 2020 Open Source Robotics Foundation
 *
 * Licensed under the Apache License, Version 2.0 (the "License");
 * you may not use this file except in compliance with the License.
 * You may obtain a copy of the License at
 *
 *     http://www.apache.org/licenses/LICENSE-2.0
 *
 * Unless required by applicable law or agreed to in writing, software
 * distributed under the License is distributed on an "AS IS" BASIS,
 * WITHOUT WARRANTIES OR CONDITIONS OF ANY KIND, either express or implied.
 * See the License for the specific language governing permissions and
 * limitations under the License.
 *
 */

#include "JointPositionController.hh"

#include <gz/msgs/double.pb.h>

#include <string>
#include <unordered_set>

#include <gz/common/Profiler.hh>
#include <gz/math/PID.hh>
#include <gz/plugin/Register.hh>
#include <gz/transport/Node.hh>

#include "gz/sim/components/JointForceCmd.hh"
#include "gz/sim/components/JointVelocityCmd.hh"
#include "gz/sim/components/JointPosition.hh"
#include "gz/sim/Model.hh"

using namespace gz;
using namespace sim;
using namespace systems;

class gz::sim::systems::JointPositionControllerPrivate
{
  /// \brief Callback for position subscription
  /// \param[in] _msg Position message
<<<<<<< HEAD
  public: void OnCmdPos(const gz::msgs::Double &_msg);
=======
  public: void OnCmdPos(const msgs::Double &_msg);
>>>>>>> 216d5a51

  /// \brief Gazebo communication node.
  public: transport::Node node;

  /// \brief Joint Entity
  public: Entity jointEntity{kNullEntity};

  /// \brief Joint name
  public: std::string jointName;

  /// \brief Commanded joint position
  public: double jointPosCmd{0.0};

  /// \brief mutex to protect joint commands
  public: std::mutex jointCmdMutex;

  /// \brief Model interface
  public: Model model{kNullEntity};

  /// \brief Position PID controller.
<<<<<<< HEAD
  public: gz::math::PID posPid;
=======
  public: math::PID posPid;
>>>>>>> 216d5a51

  /// \brief Joint index to be used.
  public: unsigned int jointIndex = 0u;

  /// \brief Operation modes
  enum OperationMode
  {
    /// \brief Use PID to achieve positional control
    PID,
    /// \brief Bypass PID completely. This means the joint will move to that
    /// position bypassing the physics engine.
    ABS
  };

  /// \brief Joint position mode
  public: OperationMode mode = OperationMode::PID;
};

//////////////////////////////////////////////////
JointPositionController::JointPositionController()
  : dataPtr(std::make_unique<JointPositionControllerPrivate>())
{
}

//////////////////////////////////////////////////
void JointPositionController::Configure(const Entity &_entity,
    const std::shared_ptr<const sdf::Element> &_sdf,
    EntityComponentManager &_ecm,
    EventManager &/*_eventMgr*/)
{
  this->dataPtr->model = Model(_entity);

  if (!this->dataPtr->model.Valid(_ecm))
  {
    gzerr << "JointPositionController plugin should be attached to a model "
           << "entity. Failed to initialize." << std::endl;
    return;
  }

  // Get params from SDF
  this->dataPtr->jointName = _sdf->Get<std::string>("joint_name");

  if (this->dataPtr->jointName == "")
  {
    gzerr << "JointPositionController found an empty jointName parameter. "
           << "Failed to initialize.";
    return;
  }

  if (_sdf->HasElement("joint_index"))
  {
    this->dataPtr->jointIndex = _sdf->Get<unsigned int>("joint_index");
  }

  // PID parameters
  double p         =  1;
  double i         =  0.1;
  double d         =  0.01;
  double iMax      =  1;
  double iMin      = -1;
  double cmdMax    =  1000;
  double cmdMin    = -1000;
  double cmdOffset =  0;

  if (_sdf->HasElement("p_gain"))
  {
    p = _sdf->Get<double>("p_gain");
  }
  if (_sdf->HasElement("i_gain"))
  {
    i = _sdf->Get<double>("i_gain");
  }
  if (_sdf->HasElement("d_gain"))
  {
    d = _sdf->Get<double>("d_gain");
  }
  if (_sdf->HasElement("i_max"))
  {
    iMax = _sdf->Get<double>("i_max");
  }
  if (_sdf->HasElement("i_min"))
  {
    iMin = _sdf->Get<double>("i_min");
  }
  if (_sdf->HasElement("cmd_max"))
  {
    cmdMax = _sdf->Get<double>("cmd_max");
  }
  if (_sdf->HasElement("cmd_min"))
  {
    cmdMin = _sdf->Get<double>("cmd_min");
  }
  if (_sdf->HasElement("cmd_offset"))
  {
    cmdOffset = _sdf->Get<double>("cmd_offset");
  }
  if (_sdf->HasElement("use_velocity_commands"))
  {
    auto useVelocityCommands = _sdf->Get<bool>("use_velocity_commands");
    if (useVelocityCommands)
    {
      this->dataPtr->mode =
        JointPositionControllerPrivate::OperationMode::ABS;
    }
  }

  this->dataPtr->posPid.Init(p, i, d, iMax, iMin, cmdMax, cmdMin, cmdOffset);


  if (_sdf->HasElement("initial_position"))
  {
    this->dataPtr->jointPosCmd = _sdf->Get<double>("initial_position");
  }

  // Subscribe to commands
  std::string topic = transport::TopicUtils::AsValidTopic("/model/" +
      this->dataPtr->model.Name(_ecm) + "/joint/" + this->dataPtr->jointName +
      "/" + std::to_string(this->dataPtr->jointIndex) + "/cmd_pos");
  if (topic.empty())
  {
    gzerr << "Failed to create topic for joint [" << this->dataPtr->jointName
           << "]" << std::endl;
    return;
  }
  if (_sdf->HasElement("topic"))
  {
    topic = transport::TopicUtils::AsValidTopic(
        _sdf->Get<std::string>("topic"));

    if (topic.empty())
    {
      gzerr << "Failed to create topic [" << _sdf->Get<std::string>("topic")
             << "]" << " for joint [" << this->dataPtr->jointName
             << "]" << std::endl;
      return;
    }
  }
  this->dataPtr->node.Subscribe(
      topic, &JointPositionControllerPrivate::OnCmdPos, this->dataPtr.get());

  gzdbg << "[JointPositionController] system parameters:" << std::endl;
  gzdbg << "p_gain: ["     << p         << "]"            << std::endl;
  gzdbg << "i_gain: ["     << i         << "]"            << std::endl;
  gzdbg << "d_gain: ["     << d         << "]"            << std::endl;
  gzdbg << "i_max: ["      << iMax      << "]"            << std::endl;
  gzdbg << "i_min: ["      << iMin      << "]"            << std::endl;
  gzdbg << "cmd_max: ["    << cmdMax    << "]"            << std::endl;
  gzdbg << "cmd_min: ["    << cmdMin    << "]"            << std::endl;
  gzdbg << "cmd_offset: [" << cmdOffset << "]"            << std::endl;
  gzdbg << "Topic: ["      << topic     << "]"            << std::endl;
  gzdbg << "initial_position: [" << this->dataPtr->jointPosCmd << "]"
         << std::endl;
}

//////////////////////////////////////////////////
void JointPositionController::PreUpdate(
<<<<<<< HEAD
    const gz::sim::UpdateInfo &_info,
    gz::sim::EntityComponentManager &_ecm)
=======
    const UpdateInfo &_info,
    EntityComponentManager &_ecm)
>>>>>>> 216d5a51
{
  GZ_PROFILE("JointPositionController::PreUpdate");

  // \TODO(anyone) Support rewind
  if (_info.dt < std::chrono::steady_clock::duration::zero())
  {
    gzwarn << "Detected jump back in time ["
        << std::chrono::duration_cast<std::chrono::seconds>(_info.dt).count()
        << "s]. System may not work properly." << std::endl;
  }

  // If the joint hasn't been identified yet, look for it
  if (this->dataPtr->jointEntity == kNullEntity)
  {
    this->dataPtr->jointEntity =
        this->dataPtr->model.JointByName(_ecm, this->dataPtr->jointName);
  }

  // If the joint is still not found then warn the user, they may have entered
  // the wrong joint name.
  if (this->dataPtr->jointEntity == kNullEntity)
  {
    static bool warned = false;
    if(!warned)
      gzerr << "Could not find joint with name ["
        << this->dataPtr->jointName <<"]\n";
    warned = true;
    return;
  }

  // Nothing left to do if paused.
  if (_info.paused)
    return;

  // Create joint position component if one doesn't exist
  auto jointPosComp =
      _ecm.Component<components::JointPosition>(this->dataPtr->jointEntity);
  if (jointPosComp == nullptr)
  {
    _ecm.CreateComponent(
        this->dataPtr->jointEntity, components::JointPosition());
  }
  // We just created the joint position component, give one iteration for the
  // physics system to update its size
  if (jointPosComp == nullptr || jointPosComp->Data().empty())
    return;

  // Sanity check: Make sure that the joint index is valid.
  if (this->dataPtr->jointIndex >= jointPosComp->Data().size())
  {
    static std::unordered_set<Entity> reported;
    if (reported.find(this->dataPtr->jointEntity) == reported.end())
    {
      gzerr << "[JointPositionController]: Detected an invalid <joint_index> "
             << "parameter. The index specified is ["
             << this->dataPtr->jointIndex << "] but joint ["
             << this->dataPtr->jointName << "] only has ["
             << jointPosComp->Data().size() << "] index[es]. "
             << "This controller will be ignored" << std::endl;
      reported.insert(this->dataPtr->jointEntity);
    }
    return;
  }

  // Get error in position
  double error;
  {
    std::lock_guard<std::mutex> lock(this->dataPtr->jointCmdMutex);
    error = jointPosComp->Data().at(this->dataPtr->jointIndex) -
            this->dataPtr->jointPosCmd;
  }

  // Check if the mode is ABS
  if (this->dataPtr->mode ==
    JointPositionControllerPrivate::OperationMode::ABS)
  {
    // Calculate target velcity
    double targetVel = 0;

    // Get time in seconds
    auto dt = std::chrono::duration<double>(_info.dt).count();

    // Get the maximum amount in m that this joint may move
    auto maxMovement = this->dataPtr->posPid.CmdMax() * dt;

    // Limit the maximum change to maxMovement
    if (abs(error) > maxMovement)
    {
      targetVel = (error < 0) ? this->dataPtr->posPid.CmdMax() :
        -this->dataPtr->posPid.CmdMax();
    }
    else
    {
      targetVel = -error;
    }

    // Set velocity and return
    auto vel =
      _ecm.Component<components::JointVelocityCmd>(this->dataPtr->jointEntity);

    if (vel == nullptr)
    {
      _ecm.CreateComponent(
          this->dataPtr->jointEntity,
          components::JointVelocityCmd({targetVel}));
    }
    else if (!vel->Data().empty())
    {
      vel->Data()[0] = targetVel;
    }
    return;
  }

  // Update force command.
  double force = this->dataPtr->posPid.Update(error, _info.dt);

  auto forceComp =
      _ecm.Component<components::JointForceCmd>(this->dataPtr->jointEntity);
  if (forceComp == nullptr)
  {
    _ecm.CreateComponent(this->dataPtr->jointEntity,
                         components::JointForceCmd({force}));
  }
  else
  {
    forceComp->Data()[this->dataPtr->jointIndex] = force;
  }
}

//////////////////////////////////////////////////
void JointPositionControllerPrivate::OnCmdPos(const msgs::Double &_msg)
{
  std::lock_guard<std::mutex> lock(this->jointCmdMutex);
  this->jointPosCmd = _msg.data();
}

<<<<<<< HEAD
GZ_ADD_PLUGIN(JointPositionController,
                    gz::sim::System,
=======
IGNITION_ADD_PLUGIN(JointPositionController,
                    System,
>>>>>>> 216d5a51
                    JointPositionController::ISystemConfigure,
                    JointPositionController::ISystemPreUpdate)

GZ_ADD_PLUGIN_ALIAS(JointPositionController,
                          "gz::sim::systems::JointPositionController")

// TODO(CH3): Deprecated, remove on version 8
GZ_ADD_PLUGIN_ALIAS(JointPositionController,
                          "ignition::gazebo::systems::JointPositionController")<|MERGE_RESOLUTION|>--- conflicted
+++ resolved
@@ -40,11 +40,7 @@
 {
   /// \brief Callback for position subscription
   /// \param[in] _msg Position message
-<<<<<<< HEAD
-  public: void OnCmdPos(const gz::msgs::Double &_msg);
-=======
   public: void OnCmdPos(const msgs::Double &_msg);
->>>>>>> 216d5a51
 
   /// \brief Gazebo communication node.
   public: transport::Node node;
@@ -65,11 +61,7 @@
   public: Model model{kNullEntity};
 
   /// \brief Position PID controller.
-<<<<<<< HEAD
-  public: gz::math::PID posPid;
-=======
   public: math::PID posPid;
->>>>>>> 216d5a51
 
   /// \brief Joint index to be used.
   public: unsigned int jointIndex = 0u;
@@ -226,13 +218,8 @@
 
 //////////////////////////////////////////////////
 void JointPositionController::PreUpdate(
-<<<<<<< HEAD
-    const gz::sim::UpdateInfo &_info,
-    gz::sim::EntityComponentManager &_ecm)
-=======
     const UpdateInfo &_info,
     EntityComponentManager &_ecm)
->>>>>>> 216d5a51
 {
   GZ_PROFILE("JointPositionController::PreUpdate");
 
@@ -369,13 +356,8 @@
   this->jointPosCmd = _msg.data();
 }
 
-<<<<<<< HEAD
 GZ_ADD_PLUGIN(JointPositionController,
-                    gz::sim::System,
-=======
-IGNITION_ADD_PLUGIN(JointPositionController,
                     System,
->>>>>>> 216d5a51
                     JointPositionController::ISystemConfigure,
                     JointPositionController::ISystemPreUpdate)
 

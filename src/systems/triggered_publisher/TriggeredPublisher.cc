/*
 * Copyright (C) 2020 Open Source Robotics Foundation
 *
 * Licensed under the Apache License, Version 2.0 (the "License");
 * you may not use this file except in compliance with the License.
 * You may obtain a copy of the License at
 *
 *     http://www.apache.org/licenses/LICENSE-2.0
 *
 * Unless required by applicable law or agreed to in writing, software
 * distributed under the License is distributed on an "AS IS" BASIS,
 * WITHOUT WARRANTIES OR CONDITIONS OF ANY KIND, either express or implied.
 * See the License for the specific language governing permissions and
 * limitations under the License.
 *
 */

#include "TriggeredPublisher.hh"

#ifdef _MSC_VER
#pragma warning(push)
#pragma warning(disable: 4251)
#endif

#include <google/protobuf/message.h>
#include <google/protobuf/text_format.h>
#include <google/protobuf/util/message_differencer.h>

#ifdef _MSC_VER
#pragma warning(pop)
#endif

#include <limits>
#include <utility>

#include <gz/common/Profiler.hh>
#include <gz/common/Util.hh>
#include <gz/plugin/Register.hh>

// bug https://github.com/protocolbuffers/protobuf/issues/5051
#ifdef _WIN32
#undef GetMessage
#endif

using namespace gz;
using namespace sim;
using namespace systems;

/// \brief Base class for input matchers.
class systems::InputMatcher
{
  /// \brief Constructor
  /// \param[in] _msgType Input message type
  public: InputMatcher(const std::string &_msgType);

  /// \brief Destructor
  public: virtual ~InputMatcher() = default;

  /// \brief Match input message against the match criteria.
  /// \param[in] _input Input message
  /// \return True if the input matches the match criteria.
  public: bool Match(const transport::ProtoMsg &_input) const;

  /// \brief Match input message against the match criteria. Subclasses should
  /// override this
  /// \param[in] _input Input message
  /// \return True if the input matches the match criteria.
  public: virtual bool DoMatch(const transport::ProtoMsg &_input) const = 0;

  /// \brief Checks if the matcher is in a valid state.
  /// \return True if the matcher is in a valid state.
  public: virtual bool IsValid() const;

  /// \brief Set the float comparison tolerance
  /// \param[in] _tol Tolerance for float comparisons
  public: void SetTolerance(double _tol);

  /// \brief Helper function that checks if two messages have the same type
  /// \input[in] _matcher Matcher message
  /// \input[in] _input Input message
  /// \return True if the two message types match
  public: static bool CheckTypeMatch(const transport::ProtoMsg &_matcher,
                                     const transport::ProtoMsg &_input);

  /// \brief Factory function for creating matchers.
  /// \param[in] _msgType Input message type (eg. gz.msgs.Boolean)
  /// \param[in] _matchElem the SDFormat Element that contains the configuration
  /// for the matcher
  /// \return A concrete InputMatcher initialized according to the contents of
  /// _matchElem. A nullptr is returned if the created InputMatcher is invalid.
  public: static std::unique_ptr<InputMatcher> Create(
              const std::string &_msgType, const sdf::ElementPtr &_matchElem);

  /// \brief Protobuf message for matching against input
  protected: std::unique_ptr<transport::ProtoMsg> matchMsg;

  /// \brief State of the matcher
  protected: bool valid{false};

  /// \brief Field comparator used by MessageDifferencer. This is where
  /// tolerance for float comparisons is set
  protected: google::protobuf::util::DefaultFieldComparator comparator;

  /// \brief MessageDifferencer used for comparing input to matcher. This is
  /// mutable because MessageDifferencer::CompareWithFields is not a const
  /// function
  protected: mutable google::protobuf::util::MessageDifferencer diff;
};

//////////////////////////////////////////////////
/// \brief Matches any input message of the specified type
class AnyMatcher : public InputMatcher
{
  /// \brief Constructor
  /// \param[in] _msgType Input message type
  public: explicit AnyMatcher(const std::string &_msgType);

  // Documentation inherited
  public: bool DoMatch(const transport::ProtoMsg &_input) const override;
};


//////////////////////////////////////////////////
/// \brief Matches the whole input message against the match criteria. Floats
/// are compared using MathUtil::AlmostEquals()
class FullMatcher : public InputMatcher
{
  /// \brief Constructor
  /// \param[in] _msgType Input message type
  /// \param[in] _logicType Determines what the returned value of Match() would
  /// be on a successful comparison. If this is false, a successful match would
  /// return false.
  /// \param[in] _matchString String used to construct the protobuf message
  /// against which input messages are matched. This is the human-readable
  /// representation of a protobuf message as used by `gz topic` for publishing
  /// messages
  public: FullMatcher(const std::string &_msgType, bool _logicType,
                      const std::string &_matchString);

  // Documentation inherited
  public: bool DoMatch(const transport::ProtoMsg &_input) const override;

  /// \brief Logic type of this matcher
  protected: const bool logicType;
};

//////////////////////////////////////////////////
/// \brief Matches a specific field in the input message against the match
/// criteria. Floats are compared using MathUtil::AlmostEquals()
class FieldMatcher : public InputMatcher
{
  /// \brief Constructor
  /// \param[in] _msgType Input message type
  /// \param[in] _logicType Determines what the returned value of Match() would
  /// be on a successful comparison. If this is false, a successful match would
  /// return false.
  /// \param[in] _fieldName Name of the field to compare
  /// \param[in] _fieldString String used to construct the protobuf message
  /// against which the specified field in the input messages are matched. This
  /// is the human-readable representation of a protobuf message as used by `gz
  /// topic` for publishing messages
  public: FieldMatcher(const std::string &_msgType, bool _logicType,
                       const std::string &_fieldName,
                       const std::string &_fieldString);

  // Documentation inherited
  public: bool DoMatch(const transport::ProtoMsg &_input) const override;

  /// \brief Helper function to find a subfield inside the message based on the
  /// given field name.
  /// \param[in] _msg The message containing the subfield
  /// \param[in] _fieldName Field name inside the message. Each period ('.')
  /// character is used to indicate a subfield.
  /// \param[out] _fieldDesc Field descriptors found while traversing the
  /// message to find the field
  /// \param[out] _subMsg Submessage of the field that corresponds to the field
  /// name
  protected: static bool FindFieldSubMessage(
                 transport::ProtoMsg *_msg, const std::string &_fieldName,
                 std::vector<const google::protobuf::FieldDescriptor *>
                     &_fieldDesc,
                 transport::ProtoMsg **_subMsg);

  /// \brief Logic type of this matcher
  protected: const bool logicType;

  /// \brief Name of the field compared by this matcher
  protected: const std::string fieldName;

  /// \brief Field descriptor of the field compared by this matcher
  protected: std::vector<const google::protobuf::FieldDescriptor *>
                 fieldDescMatcher;
};

//////////////////////////////////////////////////
InputMatcher::InputMatcher(const std::string &_msgType)
    : matchMsg(msgs::Factory::New(_msgType))
{
  this->comparator.set_float_comparison(
      google::protobuf::util::DefaultFieldComparator::APPROXIMATE);

  this->diff.set_field_comparator(&this->comparator);
}

//////////////////////////////////////////////////
bool InputMatcher::Match(const transport::ProtoMsg &_input) const
{
  if (!this->CheckTypeMatch(*this->matchMsg, _input))
  {
    return false;
  }
  return this->DoMatch(_input);
}

void InputMatcher::SetTolerance(double _tol)
{
  this->comparator.SetDefaultFractionAndMargin(
      std::numeric_limits<double>::min(), _tol);
}

//////////////////////////////////////////////////
bool InputMatcher::CheckTypeMatch(const transport::ProtoMsg &_matcher,
                                  const transport::ProtoMsg &_input)
{
  const auto *matcherDesc = _matcher.GetDescriptor();
  const auto *inputDesc = _input.GetDescriptor();
  if (matcherDesc != inputDesc)
  {
    gzerr << "Received message has a different type than configured in "
           << "<input>. Expected [" << matcherDesc->full_name() << "] got ["
           << inputDesc->full_name() << "]\n";
    return false;
  }
  return true;
}

//////////////////////////////////////////////////
AnyMatcher::AnyMatcher(const std::string &_msgType) : InputMatcher(_msgType)
{
  this->valid = (nullptr == this->matchMsg || !this->matchMsg->IsInitialized());
}

//////////////////////////////////////////////////
bool AnyMatcher::DoMatch(const transport::ProtoMsg &) const
{
  return true;
}

//////////////////////////////////////////////////
FullMatcher::FullMatcher(const std::string &_msgType, bool _logicType,
                         const std::string &_matchString)
    : InputMatcher(_msgType), logicType(_logicType)
{
  if (nullptr == this->matchMsg || !this->matchMsg->IsInitialized())
  {
    return;
  }

  this->valid = google::protobuf::TextFormat::ParseFromString(
      _matchString, this->matchMsg.get());
}

//////////////////////////////////////////////////
bool FullMatcher::DoMatch(const transport::ProtoMsg &_input) const
{
  return this->logicType == this->diff.Compare(*this->matchMsg, _input);
}

//////////////////////////////////////////////////
FieldMatcher::FieldMatcher(const std::string &_msgType, bool _logicType,
                           const std::string &_fieldName,
                           const std::string &_fieldString)
    : InputMatcher(_msgType),
      logicType(_logicType),
      fieldName(_fieldName)
{
  if (nullptr == this->matchMsg || !this->matchMsg->IsInitialized())
  {
    return;
  }

  transport::ProtoMsg *matcherSubMsg{nullptr};
  if (!FindFieldSubMessage(this->matchMsg.get(), _fieldName,
                          this->fieldDescMatcher, &matcherSubMsg))
  {
    return;
  }

  if (this->fieldDescMatcher.empty())
  {
    return;
  }
  else if (this->fieldDescMatcher.back()->is_repeated())
  {
    this->diff.set_scope(google::protobuf::util::MessageDifferencer::PARTIAL);
    this->diff.set_repeated_field_comparison(
        google::protobuf::util::MessageDifferencer::AS_SET);
  }

  if (nullptr == matcherSubMsg)
  {
    return;
  }

  bool result = google::protobuf::TextFormat::ParseFieldValueFromString(
      _fieldString, this->fieldDescMatcher.back(), matcherSubMsg);
  if (!result)
  {
    gzerr << "Failed to parse matcher string [" << _fieldString
           << "] for field [" << this->fieldName << "] of input message type ["
           << _msgType << "]\n";
    return;
  }

  this->valid = true;
}

//////////////////////////////////////////////////
bool FieldMatcher::FindFieldSubMessage(
    transport::ProtoMsg *_msg, const std::string &_fieldName,
    std::vector<const google::protobuf::FieldDescriptor *> &_fieldDesc,
    transport::ProtoMsg **_subMsg)
{
  const google::protobuf::Descriptor *fieldMsgType = _msg->GetDescriptor();

  // If fieldMsgType is nullptr, then this is not a composite message and we
  // shouldn't be using a FieldMatcher
  if (nullptr == fieldMsgType)
  {
    gzerr << "FieldMatcher with field name [" << _fieldName
           << "] cannot be used because the input message type ["
           << fieldMsgType->full_name() << "] does not have any fields\n";
    return false;
  }

  *_subMsg = _msg;

  auto fieldNames = common::split(_fieldName, ".");
  if (fieldNames.empty())
  {
    gzerr << "Empty field attribute for input message type ["
           << fieldMsgType->full_name() << "]\n";
    return false;
  }

  for (std::size_t i = 0; i < fieldNames.size(); ++i)
  {
    auto fieldDesc = fieldMsgType->FindFieldByName(fieldNames[i]);

    if (nullptr == fieldDesc)
    {
      gzerr << "Field name [" << fieldNames[i]
             << "] could not be found in message type ["
             << fieldMsgType->full_name() << "].\n";
      return false;
    }

    _fieldDesc.push_back(fieldDesc);

    if (i < fieldNames.size() - 1)
    {
      if (google::protobuf::FieldDescriptor::CPPTYPE_MESSAGE !=
          fieldDesc->cpp_type())
      {
        gzerr << "Subfield [" << fieldNames[i+1]
          << "] could not be found in Submessage type ["
          << fieldDesc->full_name() << "].\n";
        return false;
      }

      auto *reflection = (*_subMsg)->GetReflection();
      if (fieldDesc->is_repeated())
      {
        gzerr
            << "Field matcher for field name [" << _fieldName
            << "] could not be created because the field [" << fieldDesc->name()
            << "] is a repeated message type. Matching subfields of repeated "
            << "messages is not supported.\n";
        return false;
      }
      else
      {
        *_subMsg = reflection->MutableMessage(*_subMsg, fieldDesc);
      }

      // Update fieldMsgType for next iteration
      fieldMsgType = fieldDesc->message_type();
    }
  }

  return true;
}

//////////////////////////////////////////////////
bool FieldMatcher::DoMatch(
    const transport::ProtoMsg &_input) const
{
  google::protobuf::util::DefaultFieldComparator comp;

  auto *matcherRefl = this->matchMsg->GetReflection();
  auto *inputRefl = _input.GetReflection();
  const transport::ProtoMsg *subMsgMatcher = this->matchMsg.get();
  const transport::ProtoMsg *subMsgInput = &_input;
  for (std::size_t i = 0; i < this->fieldDescMatcher.size() - 1; ++i)
  {
    auto *fieldDesc = this->fieldDescMatcher[i];
    if (fieldDesc->is_repeated())
    {
      // This should not happen since the matching subfields of repeated fields
      // is not allowed and this matcher shouldn't have been created.
      gzerr << "Matching subfields of repeated messages is not supported\n";
    }
    else
    {
      subMsgMatcher = &matcherRefl->GetMessage(*subMsgMatcher, fieldDesc);
      subMsgInput = &inputRefl->GetMessage(*subMsgInput, fieldDesc);
    }
  }

  return this->logicType ==
         this->diff.CompareWithFields(*subMsgMatcher, *subMsgInput,
                                      {this->fieldDescMatcher.back()},
                                      {this->fieldDescMatcher.back()});
}

//////////////////////////////////////////////////
bool InputMatcher::IsValid() const
{
  return this->valid;
}

//////////////////////////////////////////////////
std::unique_ptr<InputMatcher> InputMatcher::Create(
    const std::string &_msgType, const sdf::ElementPtr &_matchElem)
{
  if (nullptr == _matchElem)
  {
    return std::make_unique<AnyMatcher>(_msgType);
  }

  std::unique_ptr<InputMatcher> matcher{nullptr};

  const auto logicTypeStr =
      _matchElem->Get<std::string>("logic_type", "positive").first;
  if (logicTypeStr != "positive" && logicTypeStr != "negative")
  {
    gzerr << "Unrecognized logic_type attribute [" << logicTypeStr
           << "] in matcher for input message type [" << _msgType << "]\n";
    return nullptr;
  }

  const bool logicType = logicTypeStr == "positive";

  auto inputMatchString = common::trimmed(_matchElem->Get<std::string>());
  if (!inputMatchString.empty())
  {
    if (_matchElem->HasAttribute("field"))
    {
      const auto fieldName = _matchElem->Get<std::string>("field");
      matcher = std::make_unique<FieldMatcher>(_msgType, logicType, fieldName,
                                               inputMatchString);
    }
    else
    {
      matcher =
          std::make_unique<FullMatcher>(_msgType, logicType, inputMatchString);
    }
    if (matcher == nullptr || !matcher->IsValid())
    {
      gzerr << "Matcher for input type [" << _msgType
             << "] could not be created from:\n"
             << inputMatchString << std::endl;
      return nullptr;
    }

    const auto tol = _matchElem->Get<double>("tol", 1e-8).first;
    matcher->SetTolerance(tol);
  }
  return matcher;
}

//////////////////////////////////////////////////
TriggeredPublisher::~TriggeredPublisher()
{
  this->done = true;
  this->newMatchSignal.notify_one();
  if (this->workerThread.joinable())
  {
    this->workerThread.join();
  }
}

//////////////////////////////////////////////////
void TriggeredPublisher::Configure(const Entity &,
    const std::shared_ptr<const sdf::Element> &_sdf,
    EntityComponentManager &,
    EventManager &)
{
  using namespace std::chrono_literals;
  sdf::ElementPtr sdfClone = _sdf->Clone();
  if (sdfClone->HasElement("input"))
  {
    auto inputElem = sdfClone->GetElement("input");
    this->inputMsgType = inputElem->Get<std::string>("type");
    if (this->inputMsgType.empty())
    {
      gzerr << "Input message type cannot be empty\n";
      return;
    }

    auto inTopic = inputElem->Get<std::string>("topic");
    this->inputTopic = transport::TopicUtils::AsValidTopic(inTopic);
    if (this->inputTopic.empty())
    {
      gzerr << "Invalid input topic [" << inTopic << "]" << std::endl;
      return;
    }

    if (inputElem->HasElement("match"))
    {
      for (auto matchElem = inputElem->GetElement("match"); matchElem;
           matchElem = matchElem->GetNextElement("match"))
      {
        auto matcher = InputMatcher::Create(this->inputMsgType, matchElem);
        if (nullptr != matcher)
        {
          this->matchers.push_back(std::move(matcher));
        }
      }
    }
    else
    {
      auto matcher = InputMatcher::Create(this->inputMsgType, nullptr);
      if (nullptr != matcher)
      {
        this->matchers.push_back(std::move(matcher));
      }
    }
  }
  else
  {
    gzerr << "No input specified" << std::endl;
    return;
  }

  if (this->matchers.empty())
  {
    gzerr << "No valid matchers specified\n";
    return;
  }

  // Read trigger delay, if present
  if (sdfClone->HasElement("delay_ms"))
  {
    int ms = sdfClone->Get<int>("delay_ms");
    if (ms > 0)
    {
      this->delay = std::chrono::milliseconds(ms);
    }
  }

  if (sdfClone->HasElement("output"))
  {
    for (auto outputElem = sdfClone->GetElement("output"); outputElem;
         outputElem = outputElem->GetNextElement("output"))
    {
      OutputInfo info;
      info.msgType = outputElem->Get<std::string>("type");
      if (info.msgType.empty())
      {
        gzerr << "Output message type cannot be empty\n";
        continue;
      }
      auto topic = outputElem->Get<std::string>("topic");
      info.topic = transport::TopicUtils::AsValidTopic(topic);
      if (info.topic.empty())
      {
        gzerr << "Invalid topic [" << topic << "]" << std::endl;
        continue;
      }
      const std::string msgStr = outputElem->Get<std::string>();
      info.msgData = msgs::Factory::New(info.msgType, msgStr);
      if (nullptr != info.msgData)
      {
        info.pub =
            this->node.Advertise(info.topic, info.msgData->GetTypeName());
        if (info.pub.Valid())
        {
          this->outputInfo.push_back(std::move(info));
        }
        else
        {
          gzerr << "Output publisher could not be created for topic ["
                 << info.topic << "] with message type [" << info.msgType
                 << "]\n";
        }
      }
      else
      {
        gzerr << "Unable to create message of type [" << info.msgType
               << "] with data [" << msgStr << "] when creating output"
               << " publisher on topic " << info.topic << ".\n";
      }
    }
  }

  if (sdfClone->HasElement("service"))
  {
    for (auto serviceElem = sdfClone->GetElement("service"); serviceElem;
         serviceElem = serviceElem->GetNextElement("service"))
    {
      SrvOutputInfo serviceInfo;
      serviceInfo.srvName = serviceElem->Get<std::string>("name");
      if (serviceInfo.srvName.empty())
      {
        ignerr << "Service name cannot be empty\n";
        return;
      }
      serviceInfo.reqType = serviceElem->Get<std::string>("reqType");
      if (serviceInfo.reqType.empty())
      {
        ignerr << "Service request type cannot be empty\n";
        return;
      }
      serviceInfo.repType = serviceElem->Get<std::string>("repType");
      if (serviceInfo.repType.empty())
      {
        ignerr << "Service reply type cannot be empty\n";
        return;
      }
      serviceInfo.reqMsg = serviceElem->Get<std::string>("reqMsg");
      if (serviceInfo.reqMsg.empty())
      {
        ignerr << "Service request message cannot be empty\n";
        return;
      }
      std::string timeoutInfo = serviceElem->Get<std::string>("timeout");
      if (timeoutInfo.empty())
      {
        ignerr << "Timeout value cannot be empty\n";
        return;
      }

      serviceInfo.timeout = std::stoi(timeoutInfo);
      this->srvOutputInfo.push_back(std::move(serviceInfo));
    }
  }
  if (!sdfClone->HasElement("service") && !sdfClone->HasElement("output"))
  {
    ignerr << "No output and service specified. Make sure to specify at least"
      "one of them." << std::endl;
    return;
  }

  auto msgCb = std::function<void(const transport::ProtoMsg &)>(
      [this](const auto &_msg)
      {
        if (this->MatchInput(_msg))
        {
          if (this->delay > 0ms)
          {
            std::lock_guard<std::mutex> lock(this->publishQueueMutex);
            this->publishQueue.push_back(this->delay);
          }
          else
          {
            {
              std::lock_guard<std::mutex> lock(this->publishCountMutex);
              ++this->publishCount;
            }
            this->newMatchSignal.notify_one();
          }
          if (this->srvOutputInfo.size() > 0)
          {
            std::lock_guard<std::mutex> lock(this->triggerSrvMutex);
            ++this->serviceCount;
          }
        }
      });

  if (!this->node.Subscribe(this->inputTopic, msgCb))
  {
    gzerr << "Input subscriber could not be created for topic ["
           << this->inputTopic << "] with message type [" << this->inputMsgType
           << "]\n";
    return;
  }

  std::stringstream ss;
  ss << "TriggeredPublisher subscribed on " << this->inputTopic
     << " and publishing on ";

  for (const auto &info : this->outputInfo)
  {
    ss << info.topic << ", ";
  }
  gzdbg << ss.str() << "\n";

  this->workerThread =
      std::thread(std::bind(&TriggeredPublisher::DoWork, this));
}

//////////////////////////////////////////////////
void TriggeredPublisher::PublishMsg(std::size_t pending)
{
  for (auto &info : this->outputInfo)
  {
    for (std::size_t i = 0; i < pending; ++i)
    {
      info.pub.Publish(*info.msgData);
    }
  }
}

//////////////////////////////////////////////////
void TriggeredPublisher::CallService(std::size_t pendingSrv)
{
  for (auto &serviceInfo : this->srvOutputInfo)
  {
    for (std::size_t i = 0; i < pendingSrv; ++i)
    {
      bool result;
      auto req = msgs::Factory::New(serviceInfo.reqType, serviceInfo.reqMsg);
      if (!req)
      {
        ignerr << "Unable to create request for type ["
               << serviceInfo.reqType << "].\n";
        return;
      }

      auto rep = msgs::Factory::New(serviceInfo.repType);
      if (!rep)
      {
        ignerr << "Unable to create response for type ["
               << serviceInfo.repType << "].\n";
        return;
      }

      bool executed = this->node.Request(serviceInfo.srvName, *req,
                                         serviceInfo.timeout, *rep, result);
      if (executed)
      {
        if (!result)
        {
          ignerr << "Service call [" << serviceInfo.srvName << "] failed\n";
        }
        else
        {
          ignmsg << "Service call [" << serviceInfo.srvName << "] succeeded\n";
        }
      }
      else
      {
        ignerr << "Service call [" << serviceInfo.srvName  << "] timed out\n";
      }
    }
  }
}

//////////////////////////////////////////////////
void TriggeredPublisher::DoWork()
{
  while (!this->done)
  {
    // check whether to publish a msg by checking publishCount
    std::size_t pending{0};
    {
      using namespace std::chrono_literals;
      std::unique_lock<std::mutex> lock(this->publishCountMutex);
      this->newMatchSignal.wait_for(lock, 1s,
        [this]
        {
          return (this->publishCount > 0) || this->done;
        });

      if (this->publishCount == 0 || this->done)
      {
        continue;
      }
      std::swap(pending, this->publishCount);
    }

    PublishMsg(pending);

    // check whether to call a service by checking serviceCount
    std::size_t pendingSrv{0};
    {
      std::lock_guard<std::mutex> lock(this->triggerSrvMutex);
      if (this->serviceCount == 0 || this->done){
        continue;
      }
      std::swap(pendingSrv, this->serviceCount);
    }

    CallService(pendingSrv);
  }
}

//////////////////////////////////////////////////
void TriggeredPublisher::PreUpdate(const gz::sim::UpdateInfo &_info,
    gz::sim::EntityComponentManager &/*_ecm*/)
{
  using namespace std::chrono_literals;
  GZ_PROFILE("TriggeredPublisher::PreUpdate");

  bool notify = false;
  {
    std::lock_guard<std::mutex> lock1(this->publishQueueMutex);
    std::lock_guard<std::mutex> lock2(this->publishCountMutex);
    // Iterate through the publish queue, and publish messages.
    for (auto iter = std::begin(this->publishQueue);
        iter != std::end(this->publishQueue);)
    {
      // Reduce the delay time left for this item in the queue.
      *iter -= _info.dt;

      // Publish the message if time is less than or equal to zero
      // milliseconds
      if (*iter <= 0ms)
      {
        notify = true;
        ++this->publishCount;

        // Remove this publication
        iter = this->publishQueue.erase(iter);
      }
      else
      {
        ++iter;
      }
    }
  }

  if (notify)
  {
    this->newMatchSignal.notify_one();
  }
}

//////////////////////////////////////////////////
bool TriggeredPublisher::MatchInput(const transport::ProtoMsg &_inputMsg)
{
  return std::all_of(this->matchers.begin(), this->matchers.end(),
                     [&](const auto &_matcher)
                     {
                       try
                       {
                         return _matcher->Match(_inputMsg);
                       } catch (const google::protobuf::FatalException &err)
                       {
                          gzerr << err.what() << std::endl;
                          return false;
                       }
                     });
}

<<<<<<< HEAD
GZ_ADD_PLUGIN(TriggeredPublisher,
                    gz::sim::System,
=======
IGNITION_ADD_PLUGIN(TriggeredPublisher,
                    System,
>>>>>>> 216d5a51
                    TriggeredPublisher::ISystemConfigure,
                    TriggeredPublisher::ISystemPreUpdate)

GZ_ADD_PLUGIN_ALIAS(TriggeredPublisher,
                          "gz::sim::systems::TriggeredPublisher")

// TODO(CH3): Deprecated, remove on version 8
GZ_ADD_PLUGIN_ALIAS(TriggeredPublisher,
                          "ignition::gazebo::systems::TriggeredPublisher")<|MERGE_RESOLUTION|>--- conflicted
+++ resolved
@@ -252,9 +252,7 @@
     : InputMatcher(_msgType), logicType(_logicType)
 {
   if (nullptr == this->matchMsg || !this->matchMsg->IsInitialized())
-  {
-    return;
-  }
+    return;
 
   this->valid = google::protobuf::TextFormat::ParseFromString(
       _matchString, this->matchMsg.get());
@@ -275,9 +273,7 @@
       fieldName(_fieldName)
 {
   if (nullptr == this->matchMsg || !this->matchMsg->IsInitialized())
-  {
-    return;
-  }
+    return;
 
   transport::ProtoMsg *matcherSubMsg{nullptr};
   if (!FindFieldSubMessage(this->matchMsg.get(), _fieldName,
@@ -298,9 +294,7 @@
   }
 
   if (nullptr == matcherSubMsg)
-  {
-    return;
-  }
+    return;
 
   bool result = google::protobuf::TextFormat::ParseFieldValueFromString(
       _fieldString, this->fieldDescMatcher.back(), matcherSubMsg);
@@ -554,9 +548,7 @@
   {
     int ms = sdfClone->Get<int>("delay_ms");
     if (ms > 0)
-    {
       this->delay = std::chrono::milliseconds(ms);
-    }
   }
 
   if (sdfClone->HasElement("output"))
@@ -774,9 +766,8 @@
         });
 
       if (this->publishCount == 0 || this->done)
-      {
         continue;
-      }
+
       std::swap(pending, this->publishCount);
     }
 
@@ -832,9 +823,7 @@
   }
 
   if (notify)
-  {
     this->newMatchSignal.notify_one();
-  }
 }
 
 //////////////////////////////////////////////////
@@ -854,13 +843,8 @@
                      });
 }
 
-<<<<<<< HEAD
 GZ_ADD_PLUGIN(TriggeredPublisher,
-                    gz::sim::System,
-=======
-IGNITION_ADD_PLUGIN(TriggeredPublisher,
                     System,
->>>>>>> 216d5a51
                     TriggeredPublisher::ISystemConfigure,
                     TriggeredPublisher::ISystemPreUpdate)
 

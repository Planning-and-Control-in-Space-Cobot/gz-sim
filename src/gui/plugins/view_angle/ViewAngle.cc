--- conflicted
+++ resolved
@@ -41,16 +41,14 @@
     /// \brief View Angle service name
     public: std::string viewAngleService;
 
-<<<<<<< HEAD
     /// \brief View Control service name
     public: std::string viewControlService;
-=======
+
     /// \brief Move gui camera to pose service name
     public: std::string moveToPoseService;
 
     /// \brief gui camera pose
     public: math::Pose3d camPose;
->>>>>>> ee6a29e9
   };
 }
 
@@ -75,10 +73,9 @@
   // For view angle requests
   this->dataPtr->viewAngleService = "/gui/view_angle";
 
-<<<<<<< HEAD
   // view control requests
   this->dataPtr->viewControlService = "/gui/camera/view_control";
-=======
+
   // Subscribe to camera pose
   std::string topic = "/gui/camera/pose";
   this->dataPtr->node.Subscribe(
@@ -86,7 +83,6 @@
 
   // Move to pose service
   this->dataPtr->moveToPoseService = "/gui/move_to/pose";
->>>>>>> ee6a29e9
 }
 
 /////////////////////////////////////////////////
@@ -108,10 +104,31 @@
 }
 
 /////////////////////////////////////////////////
-<<<<<<< HEAD
 void ViewAngle::OnViewControl(const QString &_controller)
 {
-=======
+  std::function<void(const ignition::msgs::Boolean &, const bool)> cb =
+      [](const ignition::msgs::Boolean &/*_rep*/, const bool _result)
+  {
+    if (!_result)
+      ignerr << "Error setting view controller" << std::endl;
+  };
+
+  ignition::msgs::StringMsg req;
+  std::string str = _controller.toStdString();
+  if (str.find("Orbit") != std::string::npos)
+    req.set_data("orbit");
+  else if (str.find("Ortho") != std::string::npos)
+    req.set_data("ortho");
+  else
+  {
+    ignerr << "Unknown view controller selected: " << str << std::endl;
+    return;
+  }
+
+  this->dataPtr->node.Request(this->dataPtr->viewControlService, req, cb);
+}
+
+/////////////////////////////////////////////////
 QList<double> ViewAngle::CamPose() const
 {
   return QList({
@@ -130,29 +147,10 @@
 {
   this->dataPtr->camPose.Set(_x, _y, _z, _roll, _pitch, _yaw);
 
->>>>>>> ee6a29e9
   std::function<void(const ignition::msgs::Boolean &, const bool)> cb =
       [](const ignition::msgs::Boolean &/*_rep*/, const bool _result)
   {
     if (!_result)
-<<<<<<< HEAD
-      ignerr << "Error setting view controller" << std::endl;
-  };
-
-  ignition::msgs::StringMsg req;
-  std::string str = _controller.toStdString();
-  if (str.find("Orbit") != std::string::npos)
-    req.set_data("orbit");
-  else if (str.find("Ortho") != std::string::npos)
-    req.set_data("ortho");
-  else
-  {
-    ignerr << "Unknown view controller selected: " << str << std::endl;
-    return;
-  }
-
-  this->dataPtr->node.Request(this->dataPtr->viewControlService, req, cb);
-=======
       ignerr << "Error sending move camera to pose request" << std::endl;
   };
 
@@ -173,7 +171,6 @@
     this->dataPtr->camPose = pose;
     this->CamPoseChanged();
   }
->>>>>>> ee6a29e9
 }
 
 // Register this plugin

/*
 * Copyright (C) 2020 Open Source Robotics Foundation
 *
 * Licensed under the Apache License, Version 2.0 (the "License");
 * you may not use this file except in compliance with the License.
 * You may obtain a copy of the License at
 *
 *     http://www.apache.org/licenses/LICENSE-2.0
 *
 * Unless required by applicable law or agreed to in writing, software
 * distributed under the License is distributed on an "AS IS" BASIS,
 * WITHOUT WARRANTIES OR CONDITIONS OF ANY KIND, either express or implied.
 * See the License for the specific language governing permissions and
 * limitations under the License.
 *
*/
import QtQuick 2.9
import QtQuick.Controls 2.2
import QtQuick.Controls.Material 2.1
import QtQuick.Layouts 1.3
import QtQuick.Controls.Styles 1.4
import "qrc:/ComponentInspector"
import "qrc:/qml"

// Item displaying 3D vector information.
Rectangle {
  height: header.height + gzVectorInstance.height
  width: componentInspector.width
  color: index % 2 == 0 ? lightGrey : darkGrey

  // Left indentation
  property int indentation: 10

  // Horizontal margins
  property int margin: 5

<<<<<<< HEAD
  // Maximum spinbox value
  property double spinMax: 1000000

  // Units, defaults to meters.
  property string unit: model && model.unit != undefined ? model.unit : 'm'

  // Readn-only / write
  property bool readOnly: true

  /**
   * Used to create a spin box
   */
  Component {
    id: writableNumber
    GzSpinBox {
      id: writableSpin
      value: numberValue
      minimumValue: -spinMax
      maximumValue: spinMax
      decimals: getDecimals(writableSpin.width)
    }
  }

  /**
   * Used to create a read-only number
   */
  Component {
    id: readOnlyNumber
    Text {
      id: numberText
      anchors.fill: parent
      horizontalAlignment: Text.AlignRight
      verticalAlignment: Text.AlignVCenter
      text: {
        var decimals = getDecimals(numberText.width)
        return numberValue.toFixed(decimals)
      }
    }
  }
  Component {
    id: plotIcon
    Image {
      property string componentInfo: ""
      source: "plottable_icon.svg"
      anchors.top: parent.top
      anchors.left: parent.left

      Drag.mimeData: { "text/plain" : (model === null) ? "" :
      "Component," + model.entity + "," + model.typeId + "," +
                     model.dataType + "," + componentInfo + "," + model.shortName
      }
      Drag.dragType: Drag.Automatic
      Drag.supportedActions : Qt.CopyAction
      Drag.active: dragMouse.drag.active
      // a point to drag from
      Drag.hotSpot.x: 0
      Drag.hotSpot.y: y
      MouseArea {
        id: dragMouse
        anchors.fill: parent
        drag.target: (model === null) ? null : parent
        onPressed: parent.grabToImage(function(result) {parent.Drag.imageSource = result.url })
        onReleased: parent.Drag.drop();
        cursorShape: Qt.DragCopyCursor
      }
    }
  }

=======
>>>>>>> 8c9489dd
  Column {
    anchors.fill: parent

    // Header
    Rectangle {
      id: header
      width: parent.width
      height: typeHeader.height
      color: "transparent"

      RowLayout {
        anchors.fill: parent
        Item {
          width: margin
        }
        Image {
          id: icon
          sourceSize.height: indentation
          sourceSize.width: indentation
          fillMode: Image.Pad
          Layout.alignment : Qt.AlignVCenter
          source: gzVectorInstance.expand ?
              "qrc:/Gazebo/images/minus.png" : "qrc:/Gazebo/images/plus.png"
        }
        TypeHeader {
          id: typeHeader
        }
        Item {
          Layout.fillWidth: true
        }
      }
      MouseArea {
        anchors.fill: parent
        hoverEnabled: true
        cursorShape: Qt.PointingHandCursor
        onClicked: {
          gzVectorInstance.expand = !gzVectorInstance.expand
        }
        onEntered: {
          header.color = highlightColor
        }
        onExited: {
          header.color = "transparent"
        }
      }
    }
    Rectangle {
      color: "transparent"
      width: parent.width
      height: gzVectorInstance.height
      RowLayout {
        id: gzVectorRow
        width: parent.width

        // Left spacer
        Item {
          Layout.preferredWidth: margin + indentation
        }

        // Content
        GzVector3 {
          id: gzVectorInstance
          Layout.fillWidth: true
          gzUnit: model && model.unit != undefined ? model.unit : 'm'

          xValue: model.data[0]
          yValue: model.data[1]
          zValue: model.data[2]

          // By default it is closed
          expand: false
        } // GzVector3 ends

        // Right spacer
        Item {
          Layout.preferredWidth: margin
        }
      } // end RowLayout
    } // end Rectangle
  } // Column ends
} // Rectangle ends<|MERGE_RESOLUTION|>--- conflicted
+++ resolved
@@ -34,77 +34,6 @@
   // Horizontal margins
   property int margin: 5
 
-<<<<<<< HEAD
-  // Maximum spinbox value
-  property double spinMax: 1000000
-
-  // Units, defaults to meters.
-  property string unit: model && model.unit != undefined ? model.unit : 'm'
-
-  // Readn-only / write
-  property bool readOnly: true
-
-  /**
-   * Used to create a spin box
-   */
-  Component {
-    id: writableNumber
-    GzSpinBox {
-      id: writableSpin
-      value: numberValue
-      minimumValue: -spinMax
-      maximumValue: spinMax
-      decimals: getDecimals(writableSpin.width)
-    }
-  }
-
-  /**
-   * Used to create a read-only number
-   */
-  Component {
-    id: readOnlyNumber
-    Text {
-      id: numberText
-      anchors.fill: parent
-      horizontalAlignment: Text.AlignRight
-      verticalAlignment: Text.AlignVCenter
-      text: {
-        var decimals = getDecimals(numberText.width)
-        return numberValue.toFixed(decimals)
-      }
-    }
-  }
-  Component {
-    id: plotIcon
-    Image {
-      property string componentInfo: ""
-      source: "plottable_icon.svg"
-      anchors.top: parent.top
-      anchors.left: parent.left
-
-      Drag.mimeData: { "text/plain" : (model === null) ? "" :
-      "Component," + model.entity + "," + model.typeId + "," +
-                     model.dataType + "," + componentInfo + "," + model.shortName
-      }
-      Drag.dragType: Drag.Automatic
-      Drag.supportedActions : Qt.CopyAction
-      Drag.active: dragMouse.drag.active
-      // a point to drag from
-      Drag.hotSpot.x: 0
-      Drag.hotSpot.y: y
-      MouseArea {
-        id: dragMouse
-        anchors.fill: parent
-        drag.target: (model === null) ? null : parent
-        onPressed: parent.grabToImage(function(result) {parent.Drag.imageSource = result.url })
-        onReleased: parent.Drag.drop();
-        cursorShape: Qt.DragCopyCursor
-      }
-    }
-  }
-
-=======
->>>>>>> 8c9489dd
   Column {
     anchors.fill: parent
 

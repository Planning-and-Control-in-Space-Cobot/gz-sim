set (gui_sources
  AboutDialogHandler.cc
  Gui.cc
  GuiEvents.cc
  GuiFileHandler.cc
  GuiRunner.cc
  PathManager.cc
<<<<<<< HEAD
)

set (gtest_sources
  Gui_TEST.cc
  GuiEvents_TEST.cc
  Gui_clean_exit_TEST.cc
=======
  QuickStartHandler.cc
  TmpIface.cc
>>>>>>> 1cf75f3c
)

add_subdirectory(plugins)

if(POLICY CMP0100)
  cmake_policy(SET CMP0100 NEW)
endif()
set(CMAKE_AUTOMOC ON)
set(CMAKE_AUTORCC ON)

# CMake AUTOMOC does not generate moc_*.cpp files automatically for headers
# located in different directories than the containing .cc file. For Qt header
# files in `include/ignition/gazebo/gui`, we use qt5_wrap_cpp instead. There is
# no need to add entries for Qt header files in `src/gui/`.
qt5_wrap_cpp(gui_sources
  ${PROJECT_SOURCE_DIR}/include/ignition/gazebo/gui/GuiSystem.hh
)

if (MSVC)
  # Warning #4251 is the "dll-interface" warning that tells you when types used
  # by a class are not being exported. These generated source files have private
  # members that don't get exported, so they trigger this warning. However, the
  # warning is not important since those members do not need to be interfaced
  # with.
  set_source_files_properties(${gui_sources} ${gtest_sources}
      COMPILE_FLAGS "/wd4251 /wd4146")
endif()

ign_add_component(gui
  SOURCES ${gui_sources} resources/gazebo.qrc
  GET_TARGET_NAME gui_target
  CXX_STANDARD 17)

target_link_libraries(${gui_target}
  PUBLIC
    ${PROJECT_LIBRARY_TARGET_NAME}
    ignition-common${IGN_COMMON_VER}::ignition-common${IGN_COMMON_VER}
    ignition-gui${IGN_GUI_VER}::ignition-gui${IGN_GUI_VER}
    ignition-transport${IGN_TRANSPORT_VER}::ignition-transport${IGN_TRANSPORT_VER}
    ignition-utils${IGN_UTILS_VER}::ignition-utils${IGN_UTILS_VER}
    ${Qt5Core_LIBRARIES}
    ${Qt5Widgets_LIBRARIES}
)

set(CMAKE_AUTOMOC OFF)
set(CMAKE_AUTORCC OFF)

install(TARGETS ${gui_target} DESTINATION ${IGN_LIB_INSTALL_DIR})
install (FILES gui.config DESTINATION ${IGN_DATA_INSTALL_DIR}/gui)
install (FILES playback_gui.config DESTINATION ${IGN_DATA_INSTALL_DIR}/gui)

# Tests
include_directories(${PROJECT_SOURCE_DIR}/test)

ign_build_tests(TYPE UNIT
  SOURCES
    ${gtest_sources}
  LIB_DEPS
    ${PROJECT_LIBRARY_TARGET_NAME}
    ${gui_target}
    ${EXTRA_TEST_LIB_DEPS}
    ignition-gazebo${PROJECT_VERSION_MAJOR}
    ignition-common${IGN_COMMON_VER}::ignition-common${IGN_COMMON_VER}
    ignition-transport${IGN_TRANSPORT_VER}::ignition-transport${IGN_TRANSPORT_VER}
)<|MERGE_RESOLUTION|>--- conflicted
+++ resolved
@@ -5,17 +5,13 @@
   GuiFileHandler.cc
   GuiRunner.cc
   PathManager.cc
-<<<<<<< HEAD
+  QuickStartHandler.cc
 )
 
 set (gtest_sources
   Gui_TEST.cc
   GuiEvents_TEST.cc
   Gui_clean_exit_TEST.cc
-=======
-  QuickStartHandler.cc
-  TmpIface.cc
->>>>>>> 1cf75f3c
 )
 
 add_subdirectory(plugins)

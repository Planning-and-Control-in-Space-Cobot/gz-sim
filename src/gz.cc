--- conflicted
+++ resolved
@@ -467,16 +467,11 @@
   };
   int argc = sizeof(argv) / sizeof(argv[0]);
 
-<<<<<<< HEAD
   return gz::sim::gui::runGui(argc, argv, _guiConfig, _file, _waitGui,
                               _renderEngine, _renderEngineGuiApiBackend);
-=======
-  return gz::sim::gui::runGui(
-    argc, argv, _guiConfig, _file, _waitGui, _renderEngine);
 }
 
 int main(int argc, char* argv[])
 {
   return sim::gui::runGui(argc, argv, nullptr);
->>>>>>> f83456fe
 }
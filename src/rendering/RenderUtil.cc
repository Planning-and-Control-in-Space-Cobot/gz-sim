/*
 * Copyright (C) 2019 Open Source Robotics Foundation
 *
 * Licensed under the Apache License, Version 2.0 (the "License");
 * you may not use this file except in compliance with the License.
 * You may obtain a copy of the License at
 *
 *     http://www.apache.org/licenses/LICENSE-2.0
 *
 * Unless required by applicable law or agreed to in writing, software
 * distributed under the License is distributed on an "AS IS" BASIS,
 * WITHOUT WARRANTIES OR CONDITIONS OF ANY KIND, either express or implied.
 * See the License for the specific language governing permissions and
 * limitations under the License.
 *
 */

#include <map>
#include <vector>

#include <sdf/Actor.hh>
#include <sdf/Element.hh>
#include <sdf/Light.hh>
#include <sdf/Link.hh>
#include <sdf/Model.hh>
#include <sdf/parser.hh>
#include <sdf/Scene.hh>
#include <sdf/SDFImpl.hh>
#include <sdf/Visual.hh>

#include <ignition/common/Profiler.hh>

#include <ignition/math/Color.hh>
#include <ignition/math/Helpers.hh>
#include <ignition/math/Matrix4.hh>
#include <ignition/math/Pose3.hh>

#include <ignition/rendering.hh>
#include <ignition/rendering/RenderEngine.hh>
#include <ignition/rendering/RenderingIface.hh>
#include <ignition/rendering/Scene.hh>

#include "ignition/gazebo/components/Actor.hh"
#include "ignition/gazebo/components/Camera.hh"
#include "ignition/gazebo/components/CastShadows.hh"
#include "ignition/gazebo/components/DepthCamera.hh"
#include "ignition/gazebo/components/GpuLidar.hh"
#include "ignition/gazebo/components/Geometry.hh"
#include "ignition/gazebo/components/Light.hh"
#include "ignition/gazebo/components/Link.hh"
#include "ignition/gazebo/components/Material.hh"
#include "ignition/gazebo/components/Model.hh"
#include "ignition/gazebo/components/Name.hh"
#include "ignition/gazebo/components/ParentEntity.hh"
#include "ignition/gazebo/components/Pose.hh"
#include "ignition/gazebo/components/RgbdCamera.hh"
#include "ignition/gazebo/components/Scene.hh"
#include "ignition/gazebo/components/Temperature.hh"
<<<<<<< HEAD
#include "ignition/gazebo/components/ThermalCamera.hh"
=======
>>>>>>> a09b2848
#include "ignition/gazebo/components/Visual.hh"
#include "ignition/gazebo/components/World.hh"
#include "ignition/gazebo/EntityComponentManager.hh"

#include "ignition/gazebo/rendering/RenderUtil.hh"
#include "ignition/gazebo/rendering/SceneManager.hh"
#include "ignition/gazebo/rendering/MarkerManager.hh"

#include "ignition/gazebo/Util.hh"

using namespace ignition;
using namespace gazebo;

// Private data class.
class ignition::gazebo::RenderUtilPrivate
{
  /// True if the rendering component is initialized
  public: bool initialized = false;

  /// \brief Create rendering entities
  /// \param[in] _ecm The entity-component manager
  public: void CreateRenderingEntities(const EntityComponentManager &_ecm,
      const UpdateInfo &_info);

  /// \brief Remove rendering entities
  /// \param[in] _ecm The entity-component manager
  public: void RemoveRenderingEntities(const EntityComponentManager &_ecm,
      const UpdateInfo &_info);

  /// \brief Update rendering entities
  /// \param[in] _ecm The entity-component manager
  public: void UpdateRenderingEntities(const EntityComponentManager &_ecm);

  /// \brief Total time elapsed in simulation. This will not increase while
  /// paused.
  public: std::chrono::steady_clock::duration simTime{0};

  /// \brief Name of rendering engine
  public: std::string engineName = "ogre2";

  /// \brief Name of scene
  public: std::string sceneName = "scene";

  /// \brief Initial Camera pose
  public: math::Pose3d cameraPose = math::Pose3d(0, 0, 2, 0, 0.4, 0);

  /// \brief Scene background color
  public: math::Color backgroundColor = math::Color::Black;

  /// \brief Ambient color
  public: math::Color ambientLight = math::Color(1.0, 1.0, 1.0, 1.0);

  /// \brief Scene manager
  public: SceneManager sceneManager;

  /// \brief Marker manager
  public: MarkerManager markerManager;

  /// \brief Pointer to rendering engine.
  public: ignition::rendering::RenderEngine *engine{nullptr};

  /// \brief rendering scene to be managed by the scene manager and used to
  /// generate sensor data
  public: rendering::ScenePtr scene;

  /// \brief Flag to indicate if the current GL context should be used
  public: bool useCurrentGLContext = false;

  /// \brief New scenes to be created
  public: std::vector<sdf::Scene> newScenes;

  /// \brief New models to be created. The elements in the tuple are:
  /// [0] entity id, [1], SDF DOM, [2] parent entity id, [3] sim iteration
  public: std::vector<std::tuple<Entity, sdf::Model, Entity, uint64_t>>
      newModels;

  /// \brief New links to be created. The elements in the tuple are:
  /// [0] entity id, [1], SDF DOM, [2] parent entity id
  public: std::vector<std::tuple<Entity, sdf::Link, Entity>> newLinks;

  /// \brief New visuals to be created. The elements in the tuple are:
  /// [0] entity id, [1], SDF DOM, [2] parent entity id
  public: std::vector<std::tuple<Entity, sdf::Visual, Entity>> newVisuals;

  /// \brief New actors to be created. The elements in the tuple are:
  /// [0] entity id, [1], SDF DOM, [2] parent entity id
  public: std::vector<std::tuple<Entity, sdf::Actor, Entity>> newActors;

  /// \brief New lights to be created. The elements in the tuple are:
  /// [0] entity id, [1], SDF DOM, [2] parent entity id
  public: std::vector<std::tuple<Entity, sdf::Light, Entity>> newLights;

  /// \brief New sensors to be created. The elements in the tuple are:
  /// [0] entity id, [1], SDF DOM, [2] parent entity id
  public: std::vector<std::tuple<Entity, sdf::Sensor, Entity>>
      newSensors;

  /// \brief Map of ids of entites to be removed and sim iteration when the
  /// remove request is received
  public: std::map<Entity, uint64_t> removeEntities;

  /// \brief A map of entity ids and pose updates.
  public: std::map<Entity, math::Pose3d> entityPoses;

  /// \brief A map of entity ids and actor transforms.
  public: std::map<Entity, std::map<std::string, math::Matrix4d>>
                          actorTransforms;

  /// \brief A map of entity ids and temperature
  public: std::map<Entity, float> entityTemp;

  /// \brief Mutex to protect updates
  public: std::mutex updateMutex;

  //// \brief Flag to indicate whether to create sensors
  public: bool enableSensors = false;

  /// \brief Callback function for creating sensors.
  /// The function args are: entity id, sensor sdf, and parent name.
  /// The function returns the id of the rendering sensor created.
  public: std::function<
      std::string(const sdf::Sensor &, const std::string &)>
      createSensorCb;

  /// \brief Entity currently being selected.
  public: rendering::NodePtr selectedEntity{nullptr};

  /// \brief Whether the transform gizmo is being dragged.
  public: bool transformActive{false};
};

//////////////////////////////////////////////////
RenderUtil::RenderUtil() : dataPtr(std::make_unique<RenderUtilPrivate>())
{
}

//////////////////////////////////////////////////
RenderUtil::~RenderUtil() = default;

//////////////////////////////////////////////////
rendering::ScenePtr RenderUtil::Scene() const
{
  return this->dataPtr->scene;
}

//////////////////////////////////////////////////
void RenderUtil::UpdateFromECM(const UpdateInfo &_info,
                               const EntityComponentManager &_ecm)
{
  IGN_PROFILE("RenderUtil::UpdateFromECM");
  std::lock_guard<std::mutex> lock(this->dataPtr->updateMutex);
  this->dataPtr->simTime = _info.simTime;

  this->dataPtr->CreateRenderingEntities(_ecm, _info);
  if (_info.dt != std::chrono::steady_clock::duration::zero())
    this->dataPtr->UpdateRenderingEntities(_ecm);
  this->dataPtr->RemoveRenderingEntities(_ecm, _info);
  this->dataPtr->markerManager.SetSimTime(_info.simTime);
}

//////////////////////////////////////////////////
int RenderUtil::PendingSensors() const
{
  if (!this->dataPtr->initialized)
    return -1;

  if (!this->dataPtr->scene)
    return -1;

  this->dataPtr->updateMutex.lock();
  int nSensors = this->dataPtr->newSensors.size();
  this->dataPtr->updateMutex.unlock();
  return nSensors;
}

//////////////////////////////////////////////////
void RenderUtil::Update()
{
  IGN_PROFILE("RenderUtil::Update");
  if (!this->dataPtr->initialized)
    return;

  if (!this->dataPtr->scene)
    return;

  this->dataPtr->updateMutex.lock();
  auto newScenes = std::move(this->dataPtr->newScenes);
  auto newModels = std::move(this->dataPtr->newModels);
  auto newLinks = std::move(this->dataPtr->newLinks);
  auto newVisuals = std::move(this->dataPtr->newVisuals);
  auto newActors = std::move(this->dataPtr->newActors);
  auto newLights = std::move(this->dataPtr->newLights);
  auto removeEntities = std::move(this->dataPtr->removeEntities);
  auto entityPoses = std::move(this->dataPtr->entityPoses);
  auto actorTransforms = std::move(this->dataPtr->actorTransforms);
  auto entityTemp = std::move(this->dataPtr->entityTemp);

  this->dataPtr->newScenes.clear();
  this->dataPtr->newModels.clear();
  this->dataPtr->newLinks.clear();
  this->dataPtr->newVisuals.clear();
  this->dataPtr->newActors.clear();
  this->dataPtr->newLights.clear();
  this->dataPtr->removeEntities.clear();
  this->dataPtr->entityPoses.clear();
  this->dataPtr->actorTransforms.clear();
  this->dataPtr->entityTemp.clear();

  this->dataPtr->markerManager.Update();

  std::vector<std::tuple<Entity, sdf::Sensor, Entity>> newSensors;
  if (this->dataPtr->enableSensors)
  {
    newSensors = std::move(this->dataPtr->newSensors);
    this->dataPtr->newSensors.clear();
  }

  this->dataPtr->updateMutex.unlock();

  // scene - only one scene is supported for now
  // extend the sensor system to support mutliple scenes in the future
  for (auto &scene : newScenes)
  {
    this->dataPtr->scene->SetAmbientLight(scene.Ambient());
    this->dataPtr->scene->SetBackgroundColor(scene.Background());
    if (scene.Grid() && !this->dataPtr->enableSensors)
      this->ShowGrid();
    // only one scene so break
    break;
  }

  // remove existing entities
  // \todo(anyone) Remove sensors
  {
    IGN_PROFILE("RenderUtil::Update Remove");
    for (auto &entity : removeEntities)
    {
      if (this->dataPtr->selectedEntity &&
          this->dataPtr->sceneManager.NodeById(entity.first) ==
          this->dataPtr->selectedEntity)
      {
        this->dataPtr->selectedEntity.reset();
      }
      this->dataPtr->sceneManager.RemoveEntity(entity.first);
    }
  }

  // create new entities
  {
    IGN_PROFILE("RenderUtil::Update Create");
    for (const auto &model : newModels)
    {
      uint64_t iteration = std::get<3>(model);
      Entity entityId = std::get<0>(model);
      // since entites to be created and removed are queued, we need
      // to check their creation timestamp to make sure we do not create a new
      // entity when there is also a remove request with a more recent
      // timestamp
      // \todo(anyone) add test to check scene entities are properly added
      // and removed.
      auto removeIt = removeEntities.find(entityId);
      if (removeIt != removeEntities.end())
      {
        uint64_t removeIteration = removeIt->second;
        if (iteration < removeIteration)
          continue;
      }
      this->dataPtr->sceneManager.CreateModel(
          entityId, std::get<1>(model), std::get<2>(model));
    }

    for (const auto &link : newLinks)
    {
      this->dataPtr->sceneManager.CreateLink(
          std::get<0>(link), std::get<1>(link), std::get<2>(link));
    }

    for (const auto &visual : newVisuals)
    {
      this->dataPtr->sceneManager.CreateVisual(
          std::get<0>(visual), std::get<1>(visual), std::get<2>(visual));
    }

    for (const auto &actor : newActors)
    {
      this->dataPtr->sceneManager.CreateActor(
          std::get<0>(actor), std::get<1>(actor), std::get<2>(actor));
    }

    for (const auto &light : newLights)
    {
      this->dataPtr->sceneManager.CreateLight(
          std::get<0>(light), std::get<1>(light), std::get<2>(light));
    }

    if (this->dataPtr->enableSensors && this->dataPtr->createSensorCb)
    {
      for (const auto &sensor : newSensors)
      {
        Entity entity = std::get<0>(sensor);
        const sdf::Sensor &dataSdf = std::get<1>(sensor);
        Entity parent = std::get<2>(sensor);

        // two sensors with the same name cause conflicts. We'll need to use
        // scoped names
        // TODO(anyone) do this in ign-sensors?
        auto parentNode = this->dataPtr->sceneManager.NodeById(parent);
        if (!parentNode)
        {
          ignerr << "Failed to create sensor with name[" << dataSdf.Name()
                 << "] for entity [" << entity
                 << "]. Parent not found with ID[" << parent << "]."
                 << std::endl;
          continue;
        }

        std::string sensorName =
            this->dataPtr->createSensorCb(dataSdf, parentNode->Name());
        // Add to the system's scene manager
        if (!this->dataPtr->sceneManager.AddSensor(entity, sensorName, parent))
        {
          ignerr << "Failed to create sensor [" << sensorName << "]"
                 << std::endl;
        }
      }
    }
  }

  // update entities' pose
  {
    IGN_PROFILE("RenderUtil::Update Poses");
    for (auto &pose : entityPoses)
    {
      auto node = this->dataPtr->sceneManager.NodeById(pose.first);
      if (!node)
        continue;

      // TODO(anyone) Check top level visual instead of parent
      if (this->dataPtr->transformActive &&
          (node == this->dataPtr->selectedEntity ||
          node->Parent() == this->dataPtr->selectedEntity))
      {
        continue;
      }

      node->SetLocalPose(pose.second);
    }

    // update entities' local transformations
    for (auto &tf : actorTransforms)
    {
      auto actorMesh = this->dataPtr->sceneManager.ActorMeshById(tf.first);
      auto actorVisual = this->dataPtr->sceneManager.NodeById(tf.first);
      if (!actorMesh || !actorVisual)
        continue;

      math::Pose3d actorPose;
      actorPose.Pos() = tf.second["actorPose"].Translation();
      actorPose.Rot() = tf.second["actorPose"].Rotation();
      actorVisual->SetLocalPose(actorPose);

      tf.second.erase("actorPose");
      actorMesh->SetSkeletonLocalTransforms(tf.second);
    }
<<<<<<< HEAD

=======
>>>>>>> a09b2848
    // set visual temperature
    for (auto &temp : entityTemp)
    {
      auto node = this->dataPtr->sceneManager.NodeById(temp.first);
      if (!node)
        continue;

      auto visual =
          std::dynamic_pointer_cast<rendering::Visual>(node);
      if (!visual)
        continue;

      visual->SetUserData("temperature", temp.second);
    }
  }
}

//////////////////////////////////////////////////
void RenderUtilPrivate::CreateRenderingEntities(
    const EntityComponentManager &_ecm, const UpdateInfo &_info)
{
  IGN_PROFILE("RenderUtilPrivate::CreateRenderingEntities");
  auto addNewSensor = [&_ecm, this](Entity _entity, const sdf::Sensor &_sdfData,
                                    Entity _parent,
                                    const std::string &_topicSuffix)
  {
    sdf::Sensor sdfDataCopy(_sdfData);
    std::string sensorScopedName =
        removeParentScope(scopedName(_entity, _ecm, "::", false), "::");
    sdfDataCopy.SetName(sensorScopedName);
    // check topic
    if (sdfDataCopy.Topic().empty())
    {
      sdfDataCopy.SetTopic(scopedName(_entity, _ecm) + _topicSuffix);
    }
    this->newSensors.push_back(
        std::make_tuple(_entity, std::move(sdfDataCopy), _parent));
  };

  const std::string cameraSuffix{"/image"};
  const std::string depthCameraSuffix{"/depth_image"};
  const std::string rgbdCameraSuffix{""};
  const std::string thermalCameraSuffix{""};
  const std::string gpuLidarSuffix{"/scan"};

  // Treat all pre-existent entities as new at startup
  // TODO(anyone) refactor Each and EachNew below to reduce duplicate code
  if (!this->initialized)
  {
    // Get all the new worlds
    // TODO(anyone) Only one scene is supported for now
    // extend the sensor system to support mutliple scenes in the future
    _ecm.Each<components::World, components::Scene>(
        [&](const Entity & _entity,
          const components::World *,
          const components::Scene *_scene)->bool
        {
          this->sceneManager.SetWorldId(_entity);
          const sdf::Scene &sceneSdf = _scene->Data();
          this->newScenes.push_back(sceneSdf);
          return true;
        });


    _ecm.Each<components::Model, components::Name, components::Pose,
              components::ParentEntity>(
        [&](const Entity &_entity,
            const components::Model *,
            const components::Name *_name,
            const components::Pose *_pose,
            const components::ParentEntity *_parent)->bool
        {
          sdf::Model model;
          model.SetName(_name->Data());
          model.SetRawPose(_pose->Data());
          this->newModels.push_back(
              std::make_tuple(_entity, model, _parent->Data(),
              _info.iterations));
          return true;
        });

    _ecm.Each<components::Link, components::Name, components::Pose,
              components::ParentEntity>(
        [&](const Entity &_entity,
            const components::Link *,
            const components::Name *_name,
            const components::Pose *_pose,
            const components::ParentEntity *_parent)->bool
        {
          sdf::Link link;
          link.SetName(_name->Data());
          link.SetRawPose(_pose->Data());
          this->newLinks.push_back(
              std::make_tuple(_entity, link, _parent->Data()));
          return true;
        });

    // visuals
    _ecm.Each<components::Visual, components::Name, components::Pose,
              components::Geometry,
              components::CastShadows,
              components::ParentEntity>(
        [&](const Entity &_entity,
            const components::Visual *,
            const components::Name *_name,
            const components::Pose *_pose,
            const components::Geometry *_geom,
            const components::CastShadows *_castShadows,
            const components::ParentEntity *_parent)->bool
        {
          sdf::Visual visual;
          visual.SetName(_name->Data());
          visual.SetRawPose(_pose->Data());
          visual.SetGeom(_geom->Data());
          visual.SetCastShadows(_castShadows->Data());

          // Optional components
          auto material = _ecm.Component<components::Material>(_entity);
          if (material != nullptr)
          {
            visual.SetMaterial(material->Data());
          }
          // todo(anyone) make visual updates more generic without using extra
          // variables like entityTemp just for storing one specific visual param?
          auto temp = _ecm.Component<components::Temperature>(_entity);
          if (temp)
          {
            std::cerr << " ================ got temp " << temp->Data() << std::endl;
            this->entityTemp[_entity] = temp->Data();
          }

          // todo(anyone) make visual updates more generic without using extra
          // variables like entityTemp just for storing one specific visual
          // param?
          auto temp = _ecm.Component<components::Temperature>(_entity);
          if (temp)
          {
            this->entityTemp[_entity] = temp->Data();
          }

          this->newVisuals.push_back(
              std::make_tuple(_entity, visual, _parent->Data()));
          return true;
        });

    // actors
    _ecm.Each<components::Actor, components::ParentEntity>(
        [&](const Entity &_entity,
            const components::Actor *_actor,
            const components::ParentEntity *_parent) -> bool
        {
          this->newActors.push_back(
              std::make_tuple(_entity, _actor->Data(), _parent->Data()));
          return true;
        });

    // lights
    _ecm.Each<components::Light, components::ParentEntity>(
        [&](const Entity &_entity,
            const components::Light *_light,
            const components::ParentEntity *_parent) -> bool
        {
          this->newLights.push_back(
              std::make_tuple(_entity, _light->Data(), _parent->Data()));
          return true;
        });

    if (this->enableSensors)
    {
      // Create cameras
      _ecm.Each<components::Camera, components::ParentEntity>(
        [&](const Entity &_entity,
            const components::Camera *_camera,
            const components::ParentEntity *_parent)->bool
          {
            addNewSensor(_entity, _camera->Data(), _parent->Data(),
                         cameraSuffix);
            return true;
          });

      // Create depth cameras
      _ecm.Each<components::DepthCamera, components::ParentEntity>(
        [&](const Entity &_entity,
            const components::DepthCamera *_depthCamera,
            const components::ParentEntity *_parent)->bool
          {
            addNewSensor(_entity, _depthCamera->Data(), _parent->Data(),
                         depthCameraSuffix);
            return true;
          });

      // Create rgbd cameras
      _ecm.Each<components::RgbdCamera, components::ParentEntity>(
        [&](const Entity &_entity,
            const components::RgbdCamera *_rgbdCamera,
            const components::ParentEntity *_parent)->bool
          {
            addNewSensor(_entity, _rgbdCamera->Data(), _parent->Data(),
                         rgbdCameraSuffix);
            return true;
          });

      // Create gpu lidar
      _ecm.Each<components::GpuLidar, components::ParentEntity>(
        [&](const Entity &_entity,
            const components::GpuLidar *_gpuLidar,
            const components::ParentEntity *_parent)->bool
          {
            addNewSensor(_entity, _gpuLidar->Data(), _parent->Data(),
                         gpuLidarSuffix);
            return true;
          });

      // Create thermal camera
      _ecm.Each<components::ThermalCamera, components::ParentEntity>(
        [&](const Entity &_entity,
            const components::ThermalCamera *_thermalCamera,
            const components::ParentEntity *_parent)->bool
          {
            addNewSensor(_entity, _thermalCamera->Data(), _parent->Data(),
                         thermalCameraSuffix);
            return true;
          });
    }
    this->initialized = true;
  }
  else
  {
    // Get all the new worlds
    // TODO(anyone) Only one scene is supported for now
    // extend the sensor system to support mutliple scenes in the future
    _ecm.EachNew<components::World, components::Scene>(
        [&](const Entity & _entity,
          const components::World *,
          const components::Scene *_scene)->bool
        {
          this->sceneManager.SetWorldId(_entity);
          const sdf::Scene &sceneSdf = _scene->Data();
          this->newScenes.push_back(sceneSdf);
          return true;
        });

    _ecm.EachNew<components::Model, components::Name, components::Pose,
              components::ParentEntity>(
        [&](const Entity &_entity,
            const components::Model *,
            const components::Name *_name,
            const components::Pose *_pose,
            const components::ParentEntity *_parent)->bool
        {
          sdf::Model model;
          model.SetName(_name->Data());
          model.SetRawPose(_pose->Data());
          this->newModels.push_back(
              std::make_tuple(_entity, model, _parent->Data(),
              _info.iterations));
          return true;
        });

    _ecm.EachNew<components::Link, components::Name, components::Pose,
              components::ParentEntity>(
        [&](const Entity &_entity,
            const components::Link *,
            const components::Name *_name,
            const components::Pose *_pose,
            const components::ParentEntity *_parent)->bool
        {
          sdf::Link link;
          link.SetName(_name->Data());
          link.SetRawPose(_pose->Data());
          this->newLinks.push_back(
              std::make_tuple(_entity, link, _parent->Data()));
          return true;
        });

    // visuals
    _ecm.EachNew<components::Visual, components::Name, components::Pose,
              components::Geometry,
              components::CastShadows,
              components::ParentEntity>(
        [&](const Entity &_entity,
            const components::Visual *,
            const components::Name *_name,
            const components::Pose *_pose,
            const components::Geometry *_geom,
            const components::CastShadows *_castShadows,
            const components::ParentEntity *_parent)->bool
        {
          sdf::Visual visual;
          visual.SetName(_name->Data());
          visual.SetRawPose(_pose->Data());
          visual.SetGeom(_geom->Data());
          visual.SetCastShadows(_castShadows->Data());

          // Optional components
          auto material = _ecm.Component<components::Material>(_entity);
          if (material != nullptr)
          {
            visual.SetMaterial(material->Data());
          }

          this->newVisuals.push_back(
              std::make_tuple(_entity, visual, _parent->Data()));
          return true;
        });

    // actors
    _ecm.EachNew<components::Actor, components::ParentEntity>(
        [&](const Entity &_entity,
            const components::Actor *_actor,
            const components::ParentEntity *_parent) -> bool
        {
          this->newActors.push_back(
              std::make_tuple(_entity, _actor->Data(), _parent->Data()));
          return true;
        });

    // lights
    _ecm.EachNew<components::Light, components::ParentEntity>(
        [&](const Entity &_entity,
            const components::Light *_light,
            const components::ParentEntity *_parent) -> bool
        {
          this->newLights.push_back(
              std::make_tuple(_entity, _light->Data(), _parent->Data()));
          return true;
        });

    if (this->enableSensors)
    {
      // Create cameras
      _ecm.EachNew<components::Camera, components::ParentEntity>(
        [&](const Entity &_entity,
            const components::Camera *_camera,
            const components::ParentEntity *_parent)->bool
          {
            addNewSensor(_entity, _camera->Data(), _parent->Data(),
                         cameraSuffix);
            return true;
          });

      // Create depth cameras
      _ecm.EachNew<components::DepthCamera, components::ParentEntity>(
        [&](const Entity &_entity,
            const components::DepthCamera *_depthCamera,
            const components::ParentEntity *_parent)->bool
          {
            addNewSensor(_entity, _depthCamera->Data(), _parent->Data(),
                         depthCameraSuffix);
            return true;
          });

      // Create RGBD cameras
      _ecm.EachNew<components::RgbdCamera, components::ParentEntity>(
        [&](const Entity &_entity,
            const components::RgbdCamera *_rgbdCamera,
            const components::ParentEntity *_parent)->bool
          {
            addNewSensor(_entity, _rgbdCamera->Data(), _parent->Data(),
                         rgbdCameraSuffix);
            return true;
          });

      // Create gpu lidar
      _ecm.EachNew<components::GpuLidar, components::ParentEntity>(
        [&](const Entity &_entity,
            const components::GpuLidar *_gpuLidar,
            const components::ParentEntity *_parent)->bool
          {
            addNewSensor(_entity, _gpuLidar->Data(), _parent->Data(),
                         gpuLidarSuffix);
            return true;
          });

      // Create thermal camera
      _ecm.EachNew<components::ThermalCamera, components::ParentEntity>(
        [&](const Entity &_entity,
            const components::ThermalCamera *_thermalCamera,
            const components::ParentEntity *_parent)->bool
          {
            addNewSensor(_entity, _thermalCamera->Data(), _parent->Data(),
                         thermalCameraSuffix);
            return true;
          });
    }
  }
}

//////////////////////////////////////////////////
void RenderUtilPrivate::UpdateRenderingEntities(
    const EntityComponentManager &_ecm)
{
  IGN_PROFILE("RenderUtilPrivate::UpdateRenderingEntities");
  _ecm.Each<components::Model, components::Pose>(
      [&](const Entity &_entity,
        const components::Model *,
        const components::Pose *_pose)->bool
      {
        this->entityPoses[_entity] = _pose->Data();
        return true;
      });

  _ecm.Each<components::Link, components::Pose>(
      [&](const Entity &_entity,
        const components::Link *,
        const components::Pose *_pose)->bool
      {
        this->entityPoses[_entity] = _pose->Data();
        return true;
      });

  // visuals
  _ecm.Each<components::Visual, components::Pose >(
      [&](const Entity &_entity,
        const components::Visual *,
        const components::Pose *_pose)->bool
      {
        this->entityPoses[_entity] = _pose->Data();
        return true;
      });

  // actors
  _ecm.Each<components::Actor, components::Pose>(
      [&](const Entity &_entity,
        const components::Actor *,
        const components::Pose *)->bool
      {
        // TODO(anyone) Support setting actor pose from other systems
        // this->entityPoses[_entity] = _pose->Data();
        this->actorTransforms[_entity] =
              this->sceneManager.ActorMeshAnimationAt(_entity, this->simTime);
        return true;
      });

  // lights
  _ecm.Each<components::Light, components::Pose>(
      [&](const Entity &_entity,
        const components::Light *,
        const components::Pose *_pose)->bool
      {
        this->entityPoses[_entity] = _pose->Data();
        return true;
      });

  // Update cameras
  _ecm.Each<components::Camera, components::Pose>(
      [&](const Entity &_entity,
        const components::Camera *,
        const components::Pose *_pose)->bool
      {
        this->entityPoses[_entity] = _pose->Data();
        return true;
      });

  // Update depth cameras
  _ecm.Each<components::DepthCamera, components::Pose>(
      [&](const Entity &_entity,
        const components::DepthCamera *,
        const components::Pose *_pose)->bool
      {
        this->entityPoses[_entity] = _pose->Data();
        return true;
      });

  // Update RGBD cameras
  _ecm.Each<components::RgbdCamera, components::Pose>(
      [&](const Entity &_entity,
        const components::RgbdCamera *,
        const components::Pose *_pose)->bool
      {
        this->entityPoses[_entity] = _pose->Data();
        return true;
      });

  // Update gpu_lidar
  _ecm.Each<components::GpuLidar, components::Pose>(
      [&](const Entity &_entity,
        const components::GpuLidar *,
        const components::Pose *_pose)->bool
      {
        this->entityPoses[_entity] = _pose->Data();
        return true;
      });

  // Update thermal cameras
  _ecm.Each<components::ThermalCamera, components::Pose>(
      [&](const Entity &_entity,
        const components::ThermalCamera *,
        const components::Pose *_pose)->bool
      {
        this->entityPoses[_entity] = _pose->Data();
        return true;
      });
}

//////////////////////////////////////////////////
void RenderUtilPrivate::RemoveRenderingEntities(
    const EntityComponentManager &_ecm, const UpdateInfo &_info)
{
  IGN_PROFILE("RenderUtilPrivate::RemoveRenderingEntities");
  _ecm.EachRemoved<components::Model>(
      [&](const Entity &_entity, const components::Model *)->bool
      {
        this->removeEntities[_entity] = _info.iterations;
        return true;
      });

  _ecm.EachRemoved<components::Link>(
      [&](const Entity &_entity, const components::Link *)->bool
      {
        this->removeEntities[_entity] = _info.iterations;
        return true;
      });

  // visuals
  _ecm.EachRemoved<components::Visual>(
      [&](const Entity &_entity, const components::Visual *)->bool
      {
        this->removeEntities[_entity] = _info.iterations;
        return true;
      });

  // lights
  _ecm.EachRemoved<components::Light>(
      [&](const Entity &_entity, const components::Light *)->bool
      {
        this->removeEntities[_entity] = _info.iterations;
        return true;
      });

  // cameras
  _ecm.EachRemoved<components::Camera>(
    [&](const Entity &_entity, const components::Camera *)->bool
      {
        this->removeEntities[_entity] = _info.iterations;
        return true;
      });

  // depth cameras
  _ecm.EachRemoved<components::DepthCamera>(
    [&](const Entity &_entity, const components::DepthCamera *)->bool
      {
        this->removeEntities[_entity] = _info.iterations;
        return true;
      });

  // rgbd cameras
  _ecm.EachRemoved<components::RgbdCamera>(
    [&](const Entity &_entity, const components::RgbdCamera *)->bool
      {
        this->removeEntities[_entity] = _info.iterations;
        return true;
      });

  // gpu_lidars
  _ecm.EachRemoved<components::GpuLidar>(
    [&](const Entity &_entity, const components::GpuLidar *)->bool
      {
        this->removeEntities[_entity] = _info.iterations;
        return true;
      });

  // thermal cameras
  _ecm.EachRemoved<components::ThermalCamera>(
    [&](const Entity &_entity, const components::ThermalCamera *)->bool
      {
        this->removeEntities[_entity] = _info.iterations;
        return true;
      });
}

/////////////////////////////////////////////////
void RenderUtil::Init()
{
  std::map<std::string, std::string> params;
  if (this->dataPtr->useCurrentGLContext)
    params["useCurrentGLContext"] = "1";
  this->dataPtr->engine = rendering::engine(this->dataPtr->engineName, params);
  if (!this->dataPtr->engine)
  {
    ignerr << "Engine [" << this->dataPtr->engineName << "] is not supported"
           << std::endl;
    return;
  }

  // Scene
  this->dataPtr->scene =
      this->dataPtr->engine->SceneByName(this->dataPtr->sceneName);
  if (!this->dataPtr->scene)
  {
    igndbg << "Create scene [" << this->dataPtr->sceneName << "]" << std::endl;
    this->dataPtr->scene =
        this->dataPtr->engine->CreateScene(this->dataPtr->sceneName);
    this->dataPtr->scene->SetAmbientLight(this->dataPtr->ambientLight);
    this->dataPtr->scene->SetBackgroundColor(this->dataPtr->backgroundColor);
  }
  this->dataPtr->sceneManager.SetScene(this->dataPtr->scene);
  this->dataPtr->markerManager.Init(this->dataPtr->scene);
}

/////////////////////////////////////////////////
void RenderUtil::SetBackgroundColor(const math::Color &_color)
{
  this->dataPtr->backgroundColor = _color;
}

/////////////////////////////////////////////////
void RenderUtil::SetAmbientLight(const math::Color &_ambient)
{
  this->dataPtr->ambientLight  = _ambient;
}

/////////////////////////////////////////////////
void RenderUtil::ShowGrid()
{
  rendering::VisualPtr root = this->dataPtr->scene->RootVisual();

  // create gray material
  rendering::MaterialPtr gray = this->dataPtr->scene->CreateMaterial();
  gray->SetAmbient(0.7, 0.7, 0.7);
  gray->SetDiffuse(0.7, 0.7, 0.7);
  gray->SetSpecular(0.7, 0.7, 0.7);

  // create grid visual
  rendering::VisualPtr visual = this->dataPtr->scene->CreateVisual();
  rendering::GridPtr gridGeom = this->dataPtr->scene->CreateGrid();
  if (!gridGeom)
  {
    ignwarn << "Failed to create grid for scene ["
      << this->dataPtr->scene->Name() << "] on engine ["
        << this->dataPtr->scene->Engine()->Name() << "]"
          << std::endl;
    return;
  }
  gridGeom->SetCellCount(20);
  gridGeom->SetCellLength(1);
  gridGeom->SetVerticalCellCount(0);
  visual->AddGeometry(gridGeom);
  visual->SetLocalPosition(0, 0, 0.015);
  visual->SetMaterial(gray);
  root->AddChild(visual);
}

/////////////////////////////////////////////////
void RenderUtil::SetEngineName(const std::string &_name)
{
  this->dataPtr->engineName = _name;
}

/////////////////////////////////////////////////
std::string RenderUtil::EngineName() const
{
  return this->dataPtr->engineName;
}

/////////////////////////////////////////////////
void RenderUtil::SetSceneName(const std::string &_name)
{
  this->dataPtr->sceneName = _name;
}

/////////////////////////////////////////////////
std::string RenderUtil::SceneName() const
{
  return this->dataPtr->sceneName;
}

/////////////////////////////////////////////////
void RenderUtil::SetUseCurrentGLContext(bool _enable)
{
  this->dataPtr->useCurrentGLContext = _enable;
}

/////////////////////////////////////////////////
void RenderUtil::SetEnableSensors(bool _enable,
    std::function<std::string(const sdf::Sensor &, const std::string &)>
    _createSensorCb)
{
  this->dataPtr->enableSensors = _enable;
  this->dataPtr->createSensorCb = std::move(_createSensorCb);
}

/////////////////////////////////////////////////
SceneManager &RenderUtil::SceneManager()
{
  return this->dataPtr->sceneManager;
}

/////////////////////////////////////////////////
MarkerManager &RenderUtil::MarkerManager()
{
  return this->dataPtr->markerManager;
}

/////////////////////////////////////////////////
void RenderUtil::SetSelectedEntity(rendering::NodePtr _node)
{
  this->dataPtr->selectedEntity = std::move(_node);
}

/////////////////////////////////////////////////
rendering::NodePtr RenderUtil::SelectedEntity() const
{
  return this->dataPtr->selectedEntity;
}

/////////////////////////////////////////////////
void RenderUtil::SetTransformActive(bool _active)
{
  this->dataPtr->transformActive = _active;
}<|MERGE_RESOLUTION|>--- conflicted
+++ resolved
@@ -56,10 +56,7 @@
 #include "ignition/gazebo/components/RgbdCamera.hh"
 #include "ignition/gazebo/components/Scene.hh"
 #include "ignition/gazebo/components/Temperature.hh"
-<<<<<<< HEAD
 #include "ignition/gazebo/components/ThermalCamera.hh"
-=======
->>>>>>> a09b2848
 #include "ignition/gazebo/components/Visual.hh"
 #include "ignition/gazebo/components/World.hh"
 #include "ignition/gazebo/EntityComponentManager.hh"
@@ -424,10 +421,7 @@
       tf.second.erase("actorPose");
       actorMesh->SetSkeletonLocalTransforms(tf.second);
     }
-<<<<<<< HEAD
-
-=======
->>>>>>> a09b2848
+
     // set visual temperature
     for (auto &temp : entityTemp)
     {
@@ -549,14 +543,6 @@
           if (material != nullptr)
           {
             visual.SetMaterial(material->Data());
-          }
-          // todo(anyone) make visual updates more generic without using extra
-          // variables like entityTemp just for storing one specific visual param?
-          auto temp = _ecm.Component<components::Temperature>(_entity);
-          if (temp)
-          {
-            std::cerr << " ================ got temp " << temp->Data() << std::endl;
-            this->entityTemp[_entity] = temp->Data();
           }
 
           // todo(anyone) make visual updates more generic without using extra

--- conflicted
+++ resolved
@@ -145,7 +145,18 @@
 }
 
 /////////////////////////////////////////////////
-<<<<<<< HEAD
+TEST(Conversions, Entity)
+{
+  std::string model = "model";
+  auto entityType = convert<msgs::Entity_Type>(model);
+  EXPECT_EQ(msgs::Entity_Type_MODEL, entityType);
+
+  std::string empty = "";
+  auto entityType2 = convert<msgs::Entity_Type>(empty);
+  EXPECT_EQ(msgs::Entity_Type_NONE, entityType2);
+}
+
+/////////////////////////////////////////////////
 TEST(Conversions, Pose)
 {
   msgs::Pose msg;
@@ -159,17 +170,6 @@
 
   auto pose = convert<math::Pose3d>(msg);
   EXPECT_EQ(math::Pose3d(1, 2, 3, 0.1, 0.2, 0.3, 0.4), pose);
-=======
-TEST(Conversions, Entity)
-{
-  std::string model = "model";
-  auto entityType = convert<msgs::Entity_Type>(model);
-  EXPECT_EQ(msgs::Entity_Type_MODEL, entityType);
-
-  std::string empty = "";
-  auto entityType2 = convert<msgs::Entity_Type>(empty);
-  EXPECT_EQ(msgs::Entity_Type_NONE, entityType2);
->>>>>>> c8f347f3
 }
 
 /////////////////////////////////////////////////

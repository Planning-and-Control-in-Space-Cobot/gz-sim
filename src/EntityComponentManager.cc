/*
 * Copyright (C) 2018 Open Source Robotics Foundation
 *
 * Licensed under the Apache License, Version 2.0 (the "License");
 * you may not use this file except in compliance with the License.
 * You may obtain a copy of the License at
 *
 *     http://www.apache.org/licenses/LICENSE-2.0
 *
 * Unless required by applicable law or agreed to in writing, software
 * distributed under the License is distributed on an "AS IS" BASIS,
 * WITHOUT WARRANTIES OR CONDITIONS OF ANY KIND, either express or implied.
 * See the License for the specific language governing permissions and
 * limitations under the License.
 *
*/
#include "ignition/gazebo/EntityComponentManager.hh"

#include <map>
#include <set>
#include <vector>

#include "ignition/common/Profiler.hh"

using namespace ignition;
using namespace gazebo;

class ignition::gazebo::EntityComponentManagerPrivate
{
  /// \brief Recursively insert an entity and all its descendants into a given
  /// set.
  /// \param[in] _entity Entity to be inserted.
  /// \param[in, out] _set Set to be filled.
  public: void InsertEntityRecursive(Entity _entity,
      std::set<Entity> &_set);

  /// \brief Map of component storage classes. The key is a component
  /// type id, and the value is a pointer to the component storage.
  public: std::map<ComponentTypeId,
          std::unique_ptr<ComponentStorageBase>> components;

  /// \brief A graph holding all entities, arranged according to their
  /// parenting.
  public: EntityGraph entities;

  /// \brief Entities that have just been created
  public: std::set<Entity> newlyCreatedEntities;

  /// \brief Entities that need to be erased.
  public: std::set<Entity> toEraseEntities;

  /// \brief Flag that indicates if all entities should be erased.
  public: bool eraseAllEntities{false};

  /// \brief The set of components that each entity has
  public: std::map<Entity, std::vector<ComponentKey>> entityComponents;

  /// \brief A mutex to protect newly created entityes.
  public: std::mutex entityCreatedMutex;

  /// \brief A mutex to protect entity erase.
  public: std::mutex entityEraseMutex;

  /// \brief The set of all views.
<<<<<<< HEAD
  public: mutable std::map<ComponentTypeKey, View> views;

  /// \brief Keep track of entities already used to ensure uniqueness.
  public: uint64_t entityCount{0};
=======
  public: mutable std::map<detail::ComponentTypeKey, detail::View> views;
>>>>>>> ea14d081
};

//////////////////////////////////////////////////
EntityComponentManager::EntityComponentManager()
  : dataPtr(new EntityComponentManagerPrivate)
{
}

//////////////////////////////////////////////////
EntityComponentManager::~EntityComponentManager() = default;

//////////////////////////////////////////////////
size_t EntityComponentManager::EntityCount() const
{
  return this->dataPtr->entities.Vertices().size();
}

/////////////////////////////////////////////////
Entity EntityComponentManager::CreateEntity()
{
  Entity entity = this->dataPtr->entityCount++;

  if (entity == kNullEntity)
  {
    ignwarn << "Reached maximum number of entities [" << entity << "]"
            << std::endl;
    return entity;
  }

  this->dataPtr->entities.AddVertex(std::to_string(entity), entity, entity);

  // Add entity to the list of newly created entities
  {
    std::lock_guard<std::mutex> lock(this->dataPtr->entityCreatedMutex);
    this->dataPtr->newlyCreatedEntities.insert(entity);
  }

  return entity;
}

/////////////////////////////////////////////////
void EntityComponentManager::ClearNewlyCreatedEntities()
{
  std::lock_guard<std::mutex> lock(this->dataPtr->entityCreatedMutex);
  this->dataPtr->newlyCreatedEntities.clear();
  for (auto &view : this->dataPtr->views)
  {
    view.second.ClearNewEntities();
  }
}

/////////////////////////////////////////////////
void EntityComponentManagerPrivate::InsertEntityRecursive(Entity _entity,
    std::set<Entity> &_set)
{
  for (const auto &vertex : this->entities.AdjacentsFrom(_entity))
  {
    this->InsertEntityRecursive(vertex.first, _set);
  }
  _set.insert(_entity);
}

/////////////////////////////////////////////////
void EntityComponentManager::RequestEraseEntity(Entity _entity, bool _recursive)
{
  {
    std::lock_guard<std::mutex> lock(this->dataPtr->entityEraseMutex);
    if (!_recursive)
    {
      this->dataPtr->toEraseEntities.insert(_entity);
    }
    else
    {
      this->dataPtr->InsertEntityRecursive(_entity,
          this->dataPtr->toEraseEntities);
    }
  }

  this->UpdateViews(_entity);
}

/////////////////////////////////////////////////
void EntityComponentManager::RequestEraseEntities()
{
  {
    std::lock_guard<std::mutex> lock(this->dataPtr->entityEraseMutex);
    this->dataPtr->eraseAllEntities = true;
  }
  this->RebuildViews();
}

/////////////////////////////////////////////////
void EntityComponentManager::ProcessEraseEntityRequests()
{
  IGN_PROFILE("EntityComponentManager::ProcessEraseEntityRequests");
  std::lock_guard<std::mutex> lock(this->dataPtr->entityEraseMutex);
  // Short-cut if erasing all entities
  if (this->dataPtr->eraseAllEntities)
  {
    IGN_PROFILE("EraseAll");
    this->dataPtr->eraseAllEntities = false;
    this->dataPtr->entities = EntityGraph();
    this->dataPtr->entityComponents.clear();
    this->dataPtr->toEraseEntities.clear();

    for (std::pair<const ComponentTypeId,
        std::unique_ptr<ComponentStorageBase>> &comp: this->dataPtr->components)
    {
      comp.second->RemoveAll();
    }

    // All views are now invalid.
    this->dataPtr->views.clear();
  }
  else
  {
    IGN_PROFILE("Erase");
    // Otherwise iterate through the list of entities to erase.
    for (const Entity entity : this->dataPtr->toEraseEntities)
    {
      // Make sure the entity exists and is not erased.
      if (!this->HasEntity(entity))
        continue;

      // Remove from graph
      this->dataPtr->entities.RemoveVertex(entity);

      // Remove the components, if any.
      if (this->dataPtr->entityComponents.find(entity) !=
          this->dataPtr->entityComponents.end())
      {
        for (const ComponentKey &key :
            this->dataPtr->entityComponents.at(entity))
        {
          this->dataPtr->components.at(key.first)->Remove(key.second);
        }

        // Remove the entry in the entityComponent map
        this->dataPtr->entityComponents.erase(entity);
      }

      // Remove the entity from views.
      for (auto &view : this->dataPtr->views)
      {
        view.second.EraseEntity(entity, view.first);
      }
    }
    // Clear the set of entities to erase.
    this->dataPtr->toEraseEntities.clear();
  }
}

/////////////////////////////////////////////////
bool EntityComponentManager::RemoveComponent(
    const Entity _entity, const ComponentTypeId &_typeId)
{
  auto componentId = this->EntityComponentIdFromType(_entity, _typeId);
  ComponentKey key{_typeId, componentId};
  return this->RemoveComponent(_entity, key);
}

/////////////////////////////////////////////////
bool EntityComponentManager::RemoveComponent(
    const Entity _entity, const ComponentKey &_key)
{
  // Make sure the entity exists and has the component.
  if (!this->EntityHasComponent(_entity, _key))
    return false;

  auto entityComponentIter = std::find(
      this->dataPtr->entityComponents[_entity].begin(),
      this->dataPtr->entityComponents[_entity].end(), _key);

  this->dataPtr->components.at(_key.first)->Remove(_key.second);
  this->dataPtr->entityComponents[_entity].erase(entityComponentIter);

  this->UpdateViews(_entity);
  return true;
}

/////////////////////////////////////////////////
bool EntityComponentManager::EntityHasComponent(const Entity _entity,
    const ComponentKey &_key) const
{
  return this->HasEntity(_entity) &&
    std::find(this->dataPtr->entityComponents[_entity].begin(),
        this->dataPtr->entityComponents[_entity].end(), _key) !=
    this->dataPtr->entityComponents[_entity].end();
}

/////////////////////////////////////////////////
bool EntityComponentManager::EntityHasComponentType(const Entity _entity,
    const ComponentTypeId &_typeId) const
{
  if (!this->HasEntity(_entity))
    return false;

  auto iter = this->dataPtr->entityComponents.find(_entity);

  if (iter == this->dataPtr->entityComponents.end())
    return false;

  return std::find_if(iter->second.begin(), iter->second.end(),
      [&] (const ComponentKey &_key)
      {
        return _key.first == _typeId;
      }) != iter->second.end();
}

/////////////////////////////////////////////////
bool EntityComponentManager::IsNewEntity(const Entity _entity) const
{
  std::lock_guard<std::mutex> lock(this->dataPtr->entityCreatedMutex);
  return this->dataPtr->newlyCreatedEntities.find(_entity) !=
         this->dataPtr->newlyCreatedEntities.end();
}

/////////////////////////////////////////////////
bool EntityComponentManager::IsMarkedForErasure(const Entity _entity) const
{
  std::lock_guard<std::mutex> lock(this->dataPtr->entityEraseMutex);
  if (this->dataPtr->eraseAllEntities)
  {
    return true;
  }
  return this->dataPtr->toEraseEntities.find(_entity) !=
         this->dataPtr->toEraseEntities.end();
}

/////////////////////////////////////////////////
bool EntityComponentManager::HasEntity(const Entity _entity) const
{
  auto vertex = this->dataPtr->entities.VertexFromId(_entity);
  return vertex.Id() != math::graph::kNullId;
}

/////////////////////////////////////////////////
Entity EntityComponentManager::ParentEntity(const Entity _entity) const
{
  auto parents = this->Entities().AdjacentsTo(_entity);
  if (parents.empty())
    return kNullEntity;

  // TODO(louise) Do we want to support multiple parents?
  return parents.begin()->first;
}

/////////////////////////////////////////////////
bool EntityComponentManager::SetParentEntity(const Entity _child,
    const Entity _parent)
{
  // Remove current parent(s)
  auto parents = this->Entities().AdjacentsTo(_child);
  for (const auto &parent : parents)
  {
    auto edge = this->dataPtr->entities.EdgeFromVertices(parent.first, _child);
    this->dataPtr->entities.RemoveEdge(edge);
  }

  // Leave parent-less
  if (_parent == kNullEntity)
  {
    return true;
  }

  // Add edge
  auto edge = this->dataPtr->entities.AddEdge({_parent, _child}, true);
  return (math::graph::kNullId != edge.Id());
}

/////////////////////////////////////////////////
ComponentKey EntityComponentManager::CreateComponentImplementation(
    const Entity _entity, const ComponentTypeId _componentTypeId,
    const void *_data)
{
  // Instantiate the new component.
  std::pair<ComponentId, bool> componentIdPair =
    this->dataPtr->components[_componentTypeId]->Create(_data);

  ComponentKey componentKey{_componentTypeId, componentIdPair.first};

  this->dataPtr->entityComponents[_entity].push_back(componentKey);

  if (componentIdPair.second)
    this->RebuildViews();
  else
    this->UpdateViews(_entity);

  return componentKey;
}


/////////////////////////////////////////////////
bool EntityComponentManager::EntityMatches(Entity _entity,
    const std::set<ComponentTypeId> &_types) const
{
  auto iter = this->dataPtr->entityComponents.find(_entity);
  if (iter == this->dataPtr->entityComponents.end())
    return false;

  // \todo(nkoenig) The performance of this could be improved. Ideally we
  // wouldn't need two loops to confirm that an entity matches a set of
  // types. It might be possible to create bitmask for component sets.
  // Fixing this might not be high priority, unless we expect frequent
  // creation of entities and/or queries.
  for (const ComponentTypeId &type : _types)
  {
    bool found = false;
    for (const ComponentKey &comp : iter->second)
    {
      if (comp.first == type)
      {
        found = true;
        break;
      }
    }
    if (!found)
      return false;
  }

  return true;
}

/////////////////////////////////////////////////
ComponentId EntityComponentManager::EntityComponentIdFromType(
    const Entity _entity, const ComponentTypeId _type) const
{
  auto ecIter = this->dataPtr->entityComponents.find(_entity);

  if (ecIter == this->dataPtr->entityComponents.end())
    return -1;

  auto iter =
    std::find_if(ecIter->second.begin(), ecIter->second.end(),
      [&] (const ComponentKey &_key)
  {
    return _key.first == _type;
  });

  if (iter != ecIter->second.end())
    return iter->second;

  return -1;
}

/////////////////////////////////////////////////
const void *EntityComponentManager::ComponentImplementation(
    const Entity _entity, const ComponentTypeId _type) const
{
  auto ecIter = this->dataPtr->entityComponents.find(_entity);

  if (ecIter == this->dataPtr->entityComponents.end())
    return nullptr;

  auto iter = std::find_if(ecIter->second.begin(), ecIter->second.end(),
      [&] (const ComponentKey &_key)
  {
    return _key.first == _type;
  });

  if (iter != ecIter->second.end())
    return this->dataPtr->components.at(iter->first)->Component(iter->second);

  return nullptr;
}

/////////////////////////////////////////////////
void *EntityComponentManager::ComponentImplementation(
    const Entity _entity, const ComponentTypeId _type)
{
  auto ecIter = this->dataPtr->entityComponents.find(_entity);

  if (ecIter == this->dataPtr->entityComponents.end())
    return nullptr;

  auto iter =
    std::find_if(ecIter->second.begin(), ecIter->second.end(),
        [&] (const ComponentKey &_key)
  {
    return _key.first == _type;
  });

  if (iter != ecIter->second.end())
    return this->dataPtr->components.at(iter->first)->Component(iter->second);

  return nullptr;
}

/////////////////////////////////////////////////
const void *EntityComponentManager::ComponentImplementation(
    const ComponentKey &_key) const
{
  if (this->dataPtr->components.find(_key.first) !=
      this->dataPtr->components.end())
  {
    return this->dataPtr->components.at(_key.first)->Component(_key.second);
  }
  return nullptr;
}

/////////////////////////////////////////////////
void *EntityComponentManager::ComponentImplementation(const ComponentKey &_key)
{
  if (this->dataPtr->components.find(_key.first) !=
      this->dataPtr->components.end())
  {
    return this->dataPtr->components.at(_key.first)->Component(_key.second);
  }
  return nullptr;
}

/////////////////////////////////////////////////
bool EntityComponentManager::HasComponentType(
    const ComponentTypeId _typeId) const
{
  return this->dataPtr->components.find(_typeId) !=
    this->dataPtr->components.end();
}

/////////////////////////////////////////////////
void EntityComponentManager::RegisterComponentType(
    const ComponentTypeId _typeId,
    ComponentStorageBase *_type)
{
  igndbg << "Register new component type " << _typeId << ".\n";
  this->dataPtr->components[_typeId].reset(_type);
}

/////////////////////////////////////////////////
void *EntityComponentManager::First(const ComponentTypeId _componentTypeId)
{
  auto iter = this->dataPtr->components.find(_componentTypeId);
  if (iter != this->dataPtr->components.end())
  {
    return iter->second->First();
  }
  return nullptr;
}

//////////////////////////////////////////////////
const EntityGraph &EntityComponentManager::Entities() const
{
  return this->dataPtr->entities;
}

//////////////////////////////////////////////////
bool EntityComponentManager::FindView(const std::set<ComponentTypeId> &_types,
    std::map<detail::ComponentTypeKey, detail::View>::iterator &_iter) const
{
  _iter = this->dataPtr->views.find(_types);
  return _iter != this->dataPtr->views.end();
}

//////////////////////////////////////////////////
std::map<detail::ComponentTypeKey, detail::View>::iterator
    EntityComponentManager::AddView(const std::set<ComponentTypeId> &_types,
    detail::View &&_view) const
{
  // If the view already exists, then the map will return the iterator to
  // the location that prevented the insertion.
  return this->dataPtr->views.insert(
      std::make_pair(_types, std::move(_view))).first;
}

//////////////////////////////////////////////////
void EntityComponentManager::UpdateViews(const Entity _entity)
{
  IGN_PROFILE("EntityComponentManager::UpdateViews");
  for (auto &view : this->dataPtr->views)
  {
    // Add/update the entity if it matches the view.
    if (this->EntityMatches(_entity, view.first))
    {
      view.second.AddEntity(_entity, this->IsNewEntity(_entity));
      // If there is a request to delete this entity, update the view as
      // well
      if (this->IsMarkedForErasure(_entity))
      {
        view.second.AddEntityToErased(_entity);
      }
      for (const ComponentTypeId &compTypeId : view.first)
      {
        view.second.AddComponent(_entity, compTypeId,
            this->EntityComponentIdFromType(_entity, compTypeId));
      }
    }
    else
    {
      view.second.EraseEntity(_entity, view.first);
    }
  }
}

//////////////////////////////////////////////////
void EntityComponentManager::RebuildViews()
{
  IGN_PROFILE("EntityComponentManager::RebuildViews");
  for (auto &view : this->dataPtr->views)
  {
    view.second.entities.clear();
    view.second.components.clear();
    // Add all the entities that match the component types to the
    // view.
    for (const auto &vertex : this->dataPtr->entities.Vertices())
    {
      Entity entity = vertex.first;
      if (this->EntityMatches(entity, view.first))
      {
        view.second.AddEntity(entity, this->IsNewEntity(entity));
        // If there is a request to delete this entity, update the view as
        // well
        if (this->IsMarkedForErasure(entity))
        {
          view.second.AddEntityToErased(entity);
        }
        // Store pointers to all the components. This recursively adds
        // all the ComponentTypeTs that belong to the entity to the view.
        for (const ComponentTypeId &compTypeId : view.first)
        {
          view.second.AddComponent(entity, compTypeId,
              this->EntityComponentIdFromType(
                entity, compTypeId));
        }
      }
    }
  }
}
<|MERGE_RESOLUTION|>--- conflicted
+++ resolved
@@ -62,14 +62,10 @@
   public: std::mutex entityEraseMutex;
 
   /// \brief The set of all views.
-<<<<<<< HEAD
-  public: mutable std::map<ComponentTypeKey, View> views;
+  public: mutable std::map<detail::ComponentTypeKey, detail::View> views;
 
   /// \brief Keep track of entities already used to ensure uniqueness.
   public: uint64_t entityCount{0};
-=======
-  public: mutable std::map<detail::ComponentTypeKey, detail::View> views;
->>>>>>> ea14d081
 };
 
 //////////////////////////////////////////////////

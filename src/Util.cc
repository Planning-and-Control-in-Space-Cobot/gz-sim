/*
 * Copyright (C) 2019 Open Source Robotics Foundation
 *
 * Licensed under the Apache License, Version 2.0 (the "License");
 * you may not use this file except in compliance with the License.
 * You may obtain a copy of the License at
 *
 *     http://www.apache.org/licenses/LICENSE-2.0
 *
 * Unless required by applicable law or agreed to in writing, software
 * distributed under the License is distributed on an "AS IS" BASIS,
 * WITHOUT WARRANTIES OR CONDITIONS OF ANY KIND, either express or implied.
 * See the License for the specific language governing permissions and
 * limitations under the License.
 *
*/

#include <gz/msgs/entity.pb.h>

#include <gz/common/Filesystem.hh>
#include <gz/common/Mesh.hh>
#include <gz/common/MeshManager.hh>
#include <gz/common/StringUtils.hh>
#include <gz/common/URI.hh>
#include <gz/common/Util.hh>
#include <gz/math/Helpers.hh>
#include <gz/math/Pose3.hh>
#include <gz/math/SphericalCoordinates.hh>
#include <gz/math/Vector3.hh>
#include <gz/transport/TopicUtils.hh>
#include <sdf/Types.hh>

#include <gz/fuel_tools/Interface.hh>
#include <gz/fuel_tools/ClientConfig.hh>

#include "gz/sim/components/Actor.hh"
#include "gz/sim/components/AngularVelocity.hh"
#include "gz/sim/components/Collision.hh"
#include "gz/sim/components/Environment.hh"
#include "gz/sim/components/Joint.hh"
#include "gz/sim/components/Light.hh"
#include "gz/sim/components/Link.hh"
#include "gz/sim/components/Model.hh"
#include "gz/sim/components/Name.hh"
#include "gz/sim/components/ParentEntity.hh"
#include "gz/sim/components/ParticleEmitter.hh"
#include "gz/sim/components/Projector.hh"
#include "gz/sim/components/Pose.hh"
#include "gz/sim/components/Sensor.hh"
#include "gz/sim/components/SphericalCoordinates.hh"
#include "gz/sim/components/Visual.hh"
#include "gz/sim/components/World.hh"
#include "gz/sim/components/LinearVelocity.hh"

#include "gz/sim/InstallationDirectories.hh"
#include "gz/sim/Util.hh"

namespace gz
{
namespace sim
{
// Inline bracket to help doxygen filtering.
inline namespace GZ_SIM_VERSION_NAMESPACE {
//////////////////////////////////////////////////
math::Pose3d worldPose(const Entity &_entity,
    const EntityComponentManager &_ecm)
{
  auto poseComp = _ecm.Component<components::Pose>(_entity);
  if (nullptr == poseComp)
  {
    gzwarn << "Trying to get world pose from entity [" << _entity
            << "], which doesn't have a pose component" << std::endl;
    return math::Pose3d();
  }

  // work out pose in world frame
  math::Pose3d pose = poseComp->Data();
  auto p = _ecm.Component<components::ParentEntity>(_entity);
  while (p)
  {
    // get pose of parent entity
    auto parentPose = _ecm.Component<components::Pose>(p->Data());
    if (!parentPose)
      break;
    // transform pose
    pose = parentPose->Data() * pose;
    // keep going up the tree
    p = _ecm.Component<components::ParentEntity>(p->Data());
  }
  return pose;
}

//////////////////////////////////////////////////
math::Vector3d relativeVel(const Entity &_entity,
    const EntityComponentManager &_ecm)
{
  auto poseComp = _ecm.Component<components::Pose>(_entity);
  if (nullptr == poseComp)
  {
    gzwarn << "Trying to get world pose from entity [" << _entity
            << "], which doesn't have a pose component" << std::endl;
    return math::Vector3d();
  }

  // work out pose in world frame
  math::Pose3d pose = poseComp->Data();
  auto p = _ecm.Component<components::ParentEntity>(_entity);
  while (p)
  {
    // get pose of parent entity
    auto parentPose = _ecm.Component<components::Pose>(p->Data());
    if (!parentPose)
      break;
    // transform pose
    pose = parentPose->Data() * pose;
    // keep going up the tree
    p = _ecm.Component<components::ParentEntity>(p->Data());
  }

  auto worldLinVel = _ecm.Component<components::WorldLinearVelocity>(_entity);
  if (nullptr == worldLinVel)
  {
    gzwarn << "Trying to get world velocity from entity [" << _entity
            << "], which doesn't have a velocity component" << std::endl;
    return math::Vector3d();
  }

  math::Vector3d vel = worldLinVel->Data();
  return pose.Rot().RotateVectorReverse(vel);
}

//////////////////////////////////////////////////
std::string scopedName(const Entity &_entity,
    const EntityComponentManager &_ecm, const std::string &_delim,
    bool _includePrefix)
{
  std::string result;

  auto entity = _entity;

  while (true)
  {
    // Get entity name
    auto nameComp = _ecm.Component<components::Name>(entity);
    if (nullptr == nameComp)
      break;
    auto name = nameComp->Data();

    // Get entity type
    std::string prefix = entityTypeStr(entity, _ecm);
    if (prefix.empty())
    {
      gzwarn << "Skipping entity [" << name
              << "] when generating scoped name, entity type not known."
              << std::endl;
    }

    auto parentComp = _ecm.Component<components::ParentEntity>(entity);
    if (!prefix.empty())
    {
      result.insert(0, name);
      if (_includePrefix)
      {
        result.insert(0, _delim);
        result.insert(0, prefix);
      }
    }

    if (nullptr == parentComp)
      break;

    if (!prefix.empty())
      result.insert(0, _delim);

    entity = parentComp->Data();
  }

  return result;
}

//////////////////////////////////////////////////
std::unordered_set<Entity> entitiesFromScopedName(
    const std::string &_scopedName, const EntityComponentManager &_ecm,
    Entity _relativeTo, const std::string &_delim)
{
  if (_delim.empty())
  {
    gzwarn << "Can't process scoped name [" << _scopedName
            << "] with empty delimiter." << std::endl;
    return {};
  }

  // Split names
  std::vector<std::string> names;
  size_t pos1 = 0;
  size_t pos2 = _scopedName.find(_delim);
  while (pos2 != std::string::npos)
  {
    names.push_back(_scopedName.substr(pos1, pos2 - pos1));
    pos1 = pos2 + _delim.length();
    pos2 = _scopedName.find(_delim, pos1);
  }
  names.push_back(_scopedName.substr(pos1, _scopedName.size()-pos1));

  // Holds current entities that match and is updated for each name
  std::vector<Entity> resVector;

  // If there's an entity we're relative to, treat it as the first level result
  if (_relativeTo != kNullEntity)
  {
    resVector = {_relativeTo};
  }

  for (const auto &name : names)
  {
    std::vector<Entity> current;
    if (resVector.empty())
    {
      current = _ecm.EntitiesByComponents(components::Name(name));
    }
    else
    {
      for (auto res : resVector)
      {
        auto matches = _ecm.EntitiesByComponents(components::Name(name),
            components::ParentEntity(res));
        std::copy(std::begin(matches), std::end(matches),
            std::back_inserter(current));
      }
    }
    if (current.empty())
      return {};
    resVector = current;
  }

  return std::unordered_set<Entity>(resVector.begin(), resVector.end());
}

//////////////////////////////////////////////////
ComponentTypeId entityTypeId(const Entity &_entity,
    const EntityComponentManager &_ecm)
{
  ComponentTypeId type{kComponentTypeIdInvalid};

  if (_ecm.Component<components::World>(_entity))
  {
    type = components::World::typeId;
  }
  else if (_ecm.Component<components::Model>(_entity))
  {
    type = components::Model::typeId;
  }
  else if (_ecm.Component<components::Light>(_entity))
  {
    type = components::Light::typeId;
  }
  else if (_ecm.Component<components::Link>(_entity))
  {
    type = components::Link::typeId;
  }
  else if (_ecm.Component<components::Collision>(_entity))
  {
    type = components::Collision::typeId;
  }
  else if (_ecm.Component<components::Visual>(_entity))
  {
    type = components::Visual::typeId;
  }
  else if (_ecm.Component<components::Joint>(_entity))
  {
    type = components::Joint::typeId;
  }
  else if (_ecm.Component<components::Sensor>(_entity))
  {
    type = components::Sensor::typeId;
  }
  else if (_ecm.Component<components::Actor>(_entity))
  {
    type = components::Actor::typeId;
  }
  else if (_ecm.Component<components::ParticleEmitter>(_entity))
  {
    type = components::ParticleEmitter::typeId;
  }
  else if (_ecm.Component<components::Projector>(_entity))
  {
    type = components::Projector::typeId;
  }

  return type;
}

//////////////////////////////////////////////////
std::string entityTypeStr(const Entity &_entity,
    const EntityComponentManager &_ecm)
{
  std::string type;

  if (_ecm.Component<components::World>(_entity))
  {
    type = "world";
  }
  else if (_ecm.Component<components::Model>(_entity))
  {
    type = "model";
  }
  else if (_ecm.Component<components::Light>(_entity))
  {
    type = "light";
  }
  else if (_ecm.Component<components::Link>(_entity))
  {
    type = "link";
  }
  else if (_ecm.Component<components::Collision>(_entity))
  {
    type = "collision";
  }
  else if (_ecm.Component<components::Visual>(_entity))
  {
    type = "visual";
  }
  else if (_ecm.Component<components::Joint>(_entity))
  {
    type = "joint";
  }
  else if (_ecm.Component<components::Sensor>(_entity))
  {
    type = "sensor";
  }
  else if (_ecm.Component<components::Actor>(_entity))
  {
    type = "actor";
  }
  else if (_ecm.Component<components::ParticleEmitter>(_entity))
  {
    type = "particle_emitter";
  }
  else if (_ecm.Component<components::Projector>(_entity))
  {
    type = "projector";
  }

  return type;
}

//////////////////////////////////////////////////
Entity worldEntity(const Entity &_entity,
    const EntityComponentManager &_ecm)
{
  auto entity = _entity;
  while (nullptr == _ecm.Component<components::World>(entity))
  {
    // Keep going up the tree
    auto parentComp = _ecm.Component<components::ParentEntity>(entity);
    if (!parentComp)
    {
      entity = kNullEntity;
      break;
    }
    entity = parentComp->Data();
  }
  return entity;
}

//////////////////////////////////////////////////
Entity worldEntity(const EntityComponentManager &_ecm)
{
  return _ecm.EntityByComponents(components::World());
}

//////////////////////////////////////////////////
std::string removeParentScope(const std::string &_name,
                              const std::string &_delim)
{
  auto sepPos = _name.find(_delim);
  if (sepPos == std::string::npos || (sepPos + _delim.size()) > _name.size())
    return _name;

  return _name.substr(sepPos + _delim.size());
}

//////////////////////////////////////////////////
std::string asFullPath(const std::string &_uri, const std::string &_filePath)
{
  // No path, return unmodified
  if (_filePath.empty())
  {
    return _uri;
  }

#ifdef __APPLE__
  const std::string absPrefix = "/";
  // Not a relative path, return unmodified
  if (_uri.find("://") != std::string::npos ||
      _uri.compare(0, absPrefix.size(), absPrefix) == 0)
  {
    return _uri;
  }
#else
  if (_uri.find("://") != std::string::npos ||
      !common::isRelativePath(_uri))
  {
    return _uri;
  }
#endif

  // When SDF is loaded from a string instead of a file
  if (std::string(sdf::kSdfStringSource) == _filePath)
  {
    gzwarn << "Can't resolve full path for relative path ["
            << _uri << "]. Loaded from a data-string." << std::endl;
    return _uri;
  }

  // Remove file name from path
  auto path = common::parentPath(_filePath);
  auto uri = _uri;

  // If path is URI, use "/" separator for all platforms
  if (path.find("://") != std::string::npos)
  {
    std::replace(uri.begin(), uri.end(), '\\', '/');
    return path + "/" + uri;
  }

  // In case relative path doesn't match platform
#ifdef _WIN32
  std::replace(uri.begin(), uri.end(), '/', '\\');
#else
  std::replace(uri.begin(), uri.end(), '\\', '/');
#endif

  // Use platform-specific separator
  return common::joinPaths(path,  uri);
}

namespace
{
//////////////////////////////////////////////////
/// \brief Helper function to extract paths form an environment variable
/// refactored from `resourcePaths` below.
/// common::SystemPaths::PathsFromEnv is available, but it's behavior is
/// slightly different from this in that it adds trailing `/` to the end of a
/// path if it doesn't have it already.
std::vector<std::string> extractPathsFromEnv(const std::string &_envVar)
{
  std::vector<std::string> pathsFromEnv;
  char *pathFromEnvCStr = std::getenv(_envVar.c_str());
  if (pathFromEnvCStr && *pathFromEnvCStr != '\0')
  {
    pathsFromEnv =
        common::Split(pathFromEnvCStr, common::SystemPaths::Delimiter());
  }
<<<<<<< HEAD
=======
  return pathsFromEnv;
}
}  // namespace

//////////////////////////////////////////////////
std::vector<std::string> resourcePaths()
{
  auto gzPaths = extractPathsFromEnv(kResourcePathEnv);
  // TODO(CH3): Deprecated. Remove on tock.
  if (gzPaths.empty())
  {
    char *gzPathCStr = std::getenv(kResourcePathEnvDeprecated.c_str());
    if (gzPathCStr && *gzPathCStr != '\0')
    {
      gzwarn << "Using deprecated environment variable ["
             << kResourcePathEnvDeprecated
             << "] to find resources. Please use ["
             << kResourcePathEnv <<" instead." << std::endl;
      gzPaths = extractPathsFromEnv(kResourcePathEnvDeprecated);
    }
  }
>>>>>>> f2c2da95

  gzPaths.erase(std::remove_if(gzPaths.begin(), gzPaths.end(),
      [](const std::string &_path)
      {
        return _path.empty();
      }), gzPaths.end());

  return gzPaths;
}

//////////////////////////////////////////////////
void addResourcePaths(const std::vector<std::string> &_paths)
{
  // SDF paths (for <include>s)
  std::vector<std::string> sdfPaths;
  char *sdfPathCStr = std::getenv(kSdfPathEnv.c_str());
  if (sdfPathCStr && *sdfPathCStr != '\0')
  {
    sdfPaths = common::Split(sdfPathCStr, common::SystemPaths::Delimiter());
  }

  // Gazebo Common file paths (for <uri>s)
  auto systemPaths = common::systemPaths();
  std::vector<std::string> commonPaths;
  char *commonPathCStr = std::getenv(systemPaths->FilePathEnv().c_str());
  if (commonPathCStr && *commonPathCStr != '\0')
  {
    commonPaths = common::Split(commonPathCStr,
        common::SystemPaths::Delimiter());
  }

  // Gazebo resource paths
<<<<<<< HEAD
  std::vector<std::string> gzPaths;
  char *gzPathCStr = std::getenv(kResourcePathEnv.c_str());
  if (gzPathCStr && *gzPathCStr != '\0')
  {
    gzPaths = common::Split(gzPathCStr, common::SystemPaths::Delimiter());
=======
  auto gzPaths = extractPathsFromEnv(kResourcePathEnv);
  // TODO(CH3): Deprecated. Remove on tock.
  if (gzPaths.empty())
  {
    char *gzPathCStr = std::getenv(kResourcePathEnvDeprecated.c_str());
    if (gzPathCStr && *gzPathCStr != '\0')
    {
      gzwarn << "Using deprecated environment variable ["
             << kResourcePathEnvDeprecated
             << "] to find resources. Please use ["
             << kResourcePathEnv <<" instead." << std::endl;
      gzPaths = extractPathsFromEnv(kResourcePathEnvDeprecated);
    }
>>>>>>> f2c2da95
  }

  auto addUniquePaths = [](std::vector<std::string> &_container,
                           const std::vector<std::string> _pathsToAdd)
  {
    for (const auto &path : _pathsToAdd)
    {
      if (std::find(_container.begin(), _container.end(), path) ==
          _container.end())
      {
        _container.push_back(path);
      }
    }
  };

  // Add new paths to gzPaths
  addUniquePaths(gzPaths, _paths);
  // Append Gz paths to SDF / Ign paths
  addUniquePaths(sdfPaths, gzPaths);
  addUniquePaths(commonPaths, gzPaths);



  // Update the vars
  std::string sdfPathsStr;
  for (const auto &path : sdfPaths)
    sdfPathsStr += common::SystemPaths::Delimiter() + path;

  common::setenv(kSdfPathEnv.c_str(), sdfPathsStr.c_str());

  std::string commonPathsStr;
  for (const auto &path : commonPaths)
    commonPathsStr += common::SystemPaths::Delimiter() + path;

  common::setenv(
    systemPaths->FilePathEnv().c_str(), commonPathsStr.c_str());

  std::string gzPathsStr;
  for (const auto &path : gzPaths)
    gzPathsStr += common::SystemPaths::Delimiter() + path;

  common::setenv(kResourcePathEnv.c_str(), gzPathsStr.c_str());

  // Force re-evaluation
  // SDF is evaluated at find call
  systemPaths->SetFilePathEnv(systemPaths->FilePathEnv());
}

//////////////////////////////////////////////////
sim::Entity topLevelModel(const Entity &_entity,
    const EntityComponentManager &_ecm)
{
  auto entity = _entity;

  // search up the entity tree and find the model with no parent models
  // (there is the possibility of nested models)
  Entity modelEntity = kNullEntity;
  while (entity)
  {
    if (_ecm.Component<components::Model>(entity))
      modelEntity = entity;

    // stop searching if we are at the root of the tree
    auto parentComp = _ecm.Component<components::ParentEntity>(entity);
    if (!parentComp)
      break;

    entity = parentComp->Data();
  }

  return modelEntity;
}

//////////////////////////////////////////////////
std::string topicFromScopedName(const Entity &_entity,
    const EntityComponentManager &_ecm, bool _excludeWorld)
{
  std::string topic = scopedName(_entity, _ecm, "/", true);

  if (_excludeWorld)
  {
    // Exclude the world name. If the entity is a world, then return an
    // empty string.
    topic = _ecm.Component<components::World>(_entity) ? "" :
      removeParentScope(removeParentScope(topic, "/"), "/");
  }

  return transport::TopicUtils::AsValidTopic("/" + topic);
}

//////////////////////////////////////////////////
std::string validTopic(const std::vector<std::string> &_topics)
{
  for (const auto &topic : _topics)
  {
    auto validTopic = transport::TopicUtils::AsValidTopic(topic);
    if (validTopic.empty())
    {
      gzerr << "Topic [" << topic << "] is invalid, ignoring." << std::endl;
      continue;
    }
    if (validTopic != topic)
    {
      gzdbg << "Topic [" << topic << "] changed to valid topic ["
             << validTopic << "]" << std::endl;
    }
    return validTopic;
  }
  return std::string();
}

//////////////////////////////////////////////////
Entity entityFromMsg(const EntityComponentManager &_ecm,
    const msgs::Entity &_msg)
{
  if (_msg.id() != kNullEntity)
  {
    return _msg.id();
  }

  // If there's no ID, check name + type
  if (_msg.type() == msgs::Entity::NONE)
  {
    return kNullEntity;
  }

  auto entities = entitiesFromScopedName(_msg.name(), _ecm);
  if (entities.empty())
  {
    return kNullEntity;
  }

  for (const auto &entity : entities)
  {
    if (_msg.type() == msgs::Entity::LIGHT &&
        _ecm.Component<components::Light>(entity))
    {
      return entity;
    }

    if (_msg.type() == msgs::Entity::MODEL &&
        _ecm.Component<components::Model>(entity))
    {
      return entity;
    }

    if (_msg.type() == msgs::Entity::LINK &&
        _ecm.Component<components::Link>(entity))
    {
      return entity;
    }

    if (_msg.type() == msgs::Entity::VISUAL &&
        _ecm.Component<components::Visual>(entity))
    {
      return entity;
    }

    if (_msg.type() == msgs::Entity::COLLISION &&
        _ecm.Component<components::Collision>(entity))
    {
      return entity;
    }

    if (_msg.type() == msgs::Entity::SENSOR &&
        _ecm.Component<components::Sensor>(entity))
    {
      return entity;
    }

    if (_msg.type() == msgs::Entity::JOINT &&
        _ecm.Component<components::Joint>(entity))
    {
      return entity;
    }

    if (_msg.type() == msgs::Entity::ACTOR &&
        _ecm.Component<components::Actor>(entity))
    {
      return entity;
    }

    if (_msg.type() == msgs::Entity::WORLD &&
        _ecm.Component<components::World>(entity))
    {
      return entity;
    }
  }
  return kNullEntity;
}

//////////////////////////////////////////////////
std::optional<math::Vector3d> sphericalCoordinates(Entity _entity,
    const EntityComponentManager &_ecm)
{
  auto sphericalCoordinatesComp =
      _ecm.Component<components::SphericalCoordinates>(
      worldEntity(_entity, _ecm));
  if (nullptr == sphericalCoordinatesComp)
  {
    return std::nullopt;
  }

  auto xyzPose = worldPose(_entity, _ecm);

  // lat / lon / elevation in rad / rad / m
  auto rad = sphericalCoordinatesComp->Data().PositionTransform(
      xyzPose.Pos(),
      math::SphericalCoordinates::LOCAL2,
      math::SphericalCoordinates::SPHERICAL);

  // Return degrees
  return math::Vector3d(GZ_RTOD(rad.X()), GZ_RTOD(rad.Y()), rad.Z());
}

//////////////////////////////////////////////////
std::optional<math::Vector3d> getGridFieldCoordinates(
  const EntityComponentManager &_ecm,
  const math::Vector3d& _worldPosition,
  const std::shared_ptr<components::EnvironmentalData>& _gridField
  )
{

  auto origin =
    _ecm.Component<components::SphericalCoordinates>(worldEntity(_ecm));
  if (!origin)
  {
    if (_gridField->reference == math::SphericalCoordinates::SPHERICAL)
    {
      // If the reference frame is spherical, we must have some world reference
      // coordinates.
      gzerr << "World has no spherical coordinates,"
          << " but data was loaded with spherical reference plane"
          << std::endl;
      return std::nullopt;
    }
    else
    {
      // No need to transform
      return _worldPosition;
    }
  }
  auto position = origin->Data().PositionTransform(
      _worldPosition, math::SphericalCoordinates::LOCAL2,
      _gridField->reference);
  if (_gridField->reference == math::SphericalCoordinates::SPHERICAL &&
    _gridField->units == components::EnvironmentalData::ReferenceUnits::DEGREES)
  {
    position.X(GZ_RTOD(position.X()));
    position.Y(GZ_RTOD(position.Y()));
  }
  return position;
}

//////////////////////////////////////////////////
// Getting the first .sdf file in the path
std::string findFuelResourceSdf(const std::string &_path)
{
  if (!common::exists(_path))
    return "";

  for (common::DirIter file(_path); file != common::DirIter(); ++file)
  {
    std::string current(*file);
    if (!common::isFile(current))
      continue;

    auto fileName = common::basename(current);
    auto fileExtensionIndex = fileName.rfind(".");
    auto fileExtension = fileName.substr(fileExtensionIndex + 1);

    if (fileExtension == "sdf")
    {
      return current;
    }
  }
  return "";
}

//////////////////////////////////////////////////
std::string resolveSdfWorldFile(const std::string &_sdfFile,
    const std::string &_fuelResourceCache)
{
  std::string filePath;

  // Check Fuel if it's a URL
  auto sdfUri = common::URI(_sdfFile);
  if (sdfUri.Scheme() == "http" || sdfUri.Scheme() == "https")
  {
    fuel_tools::ClientConfig config;
    if (!_fuelResourceCache.empty())
      config.SetCacheLocation(_fuelResourceCache);
    fuel_tools::FuelClient fuelClient(config);

    std::string fuelCachePath;
    if (fuelClient.CachedWorld(common::URI(_sdfFile), fuelCachePath))
    {
      filePath = findFuelResourceSdf(fuelCachePath);
    }
    else if (auto result = fuelClient.DownloadWorld(
          common::URI(_sdfFile), fuelCachePath))
    {
      filePath = findFuelResourceSdf(fuelCachePath);
    }
    else
    {
      gzwarn << "Fuel couldn't download URL [" << _sdfFile
        << "], error: [" << result.ReadableResult() << "]"
        << std::endl;
    }
  }

  if (filePath.empty())
  {
    common::SystemPaths systemPaths;

    // Worlds from environment variable
    systemPaths.SetFilePathEnv(kResourcePathEnv);

    // Worlds installed with gz-sim
    systemPaths.AddFilePaths(gz::sim::getWorldInstallDir());

    filePath = systemPaths.FindFile(_sdfFile);
  }

  return filePath;
}

const common::Mesh *loadMesh(const sdf::Mesh &_meshSdf)
{
  const common::Mesh *mesh = nullptr;
  auto &meshManager = *common::MeshManager::Instance();
  if (common::URI(_meshSdf.Uri()).Scheme() == "name")
  {
    // if it has a name:// scheme, see if the mesh
    // exists in the mesh manager and load it by name
    const std::string basename = common::basename(_meshSdf.Uri());
    mesh = meshManager.MeshByName(basename);
    if (nullptr == mesh)
    {
      gzwarn << "Failed to load mesh by name [" << basename
             << "]." << std::endl;
      return nullptr;
    }
  }
  else if (meshManager.IsValidFilename(_meshSdf.Uri()))
  {
    // load mesh by file path
    auto fullPath = asFullPath(_meshSdf.Uri(), _meshSdf.FilePath());
    mesh = meshManager.Load(fullPath);
    if (nullptr == mesh)
    {
      gzwarn << "Failed to load mesh from [" << fullPath
             << "]." << std::endl;
      return nullptr;
    }
  }
  else
  {
    gzwarn << "Failed to load mesh [" << _meshSdf.Uri()
           << "]." << std::endl;
    return nullptr;
  }
  return mesh;
}
}
}
}<|MERGE_RESOLUTION|>--- conflicted
+++ resolved
@@ -452,8 +452,6 @@
     pathsFromEnv =
         common::Split(pathFromEnvCStr, common::SystemPaths::Delimiter());
   }
-<<<<<<< HEAD
-=======
   return pathsFromEnv;
 }
 }  // namespace
@@ -462,20 +460,6 @@
 std::vector<std::string> resourcePaths()
 {
   auto gzPaths = extractPathsFromEnv(kResourcePathEnv);
-  // TODO(CH3): Deprecated. Remove on tock.
-  if (gzPaths.empty())
-  {
-    char *gzPathCStr = std::getenv(kResourcePathEnvDeprecated.c_str());
-    if (gzPathCStr && *gzPathCStr != '\0')
-    {
-      gzwarn << "Using deprecated environment variable ["
-             << kResourcePathEnvDeprecated
-             << "] to find resources. Please use ["
-             << kResourcePathEnv <<" instead." << std::endl;
-      gzPaths = extractPathsFromEnv(kResourcePathEnvDeprecated);
-    }
-  }
->>>>>>> f2c2da95
 
   gzPaths.erase(std::remove_if(gzPaths.begin(), gzPaths.end(),
       [](const std::string &_path)
@@ -508,28 +492,7 @@
   }
 
   // Gazebo resource paths
-<<<<<<< HEAD
-  std::vector<std::string> gzPaths;
-  char *gzPathCStr = std::getenv(kResourcePathEnv.c_str());
-  if (gzPathCStr && *gzPathCStr != '\0')
-  {
-    gzPaths = common::Split(gzPathCStr, common::SystemPaths::Delimiter());
-=======
   auto gzPaths = extractPathsFromEnv(kResourcePathEnv);
-  // TODO(CH3): Deprecated. Remove on tock.
-  if (gzPaths.empty())
-  {
-    char *gzPathCStr = std::getenv(kResourcePathEnvDeprecated.c_str());
-    if (gzPathCStr && *gzPathCStr != '\0')
-    {
-      gzwarn << "Using deprecated environment variable ["
-             << kResourcePathEnvDeprecated
-             << "] to find resources. Please use ["
-             << kResourcePathEnv <<" instead." << std::endl;
-      gzPaths = extractPathsFromEnv(kResourcePathEnvDeprecated);
-    }
->>>>>>> f2c2da95
-  }
 
   auto addUniquePaths = [](std::vector<std::string> &_container,
                            const std::vector<std::string> _pathsToAdd)

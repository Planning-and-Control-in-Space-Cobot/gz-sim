--- conflicted
+++ resolved
@@ -91,12 +91,7 @@
           </geometry>
           <material>
             <ambient>0.2 0.8 0.2 1</ambient>
-<<<<<<< HEAD
-            <diffuse>0.2 0.8 0.2 1</diffuse>
-            <specular>0.2 0.8 0.2 1</specular>
-=======
             <diffuse>0.8 0 0 1</diffuse>
->>>>>>> f2c2da95
           </material>
         </visual>
         <collision name="collision">
@@ -183,12 +178,7 @@
           </geometry>
           <material>
             <ambient>0.2 0.8 0.2 1</ambient>
-<<<<<<< HEAD
-            <diffuse>0.2 0.8 0.2 1</diffuse>
-            <specular>0.2 0.8 0.2 1</specular>
-=======
             <diffuse>0.8 0 0 1</diffuse>
->>>>>>> f2c2da95
           </material>
         </visual>
         <collision name="collision">

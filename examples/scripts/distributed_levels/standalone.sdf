--- conflicted
+++ resolved
@@ -12,22 +12,14 @@
 
     
     <plugin
-<<<<<<< HEAD
-     filename="libignition-gazebo2-physics-system.so"
-=======
      filename="libignition-gazebo-physics-system.so"
->>>>>>> 0e52e572
      name="ignition::gazebo::systems::Physics">
     </plugin>
     
 
     
     <plugin
-<<<<<<< HEAD
-      filename="libignition-gazebo2-scene-broadcaster-system.so"
-=======
       filename="libignition-gazebo-scene-broadcaster-system.so"
->>>>>>> 0e52e572
       name="ignition::gazebo::systems::SceneBroadcaster">
     </plugin>
 
